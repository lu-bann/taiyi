--- conflicted
+++ resolved
@@ -17,10 +17,7 @@
     "crates/sp1-poni",
     "e2e-tests",
     "examples",
-<<<<<<< HEAD
     "spammer"
-=======
->>>>>>> 8341e881
 ]
 default-members = [
     "bin/taiyi",
