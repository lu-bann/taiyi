[workspace.package]
version = "0.1.4"
edition = "2021"
# See more keys and their definitions at https://doc.rust-lang.org/cargo/reference/manifest.html

[workspace]
members = [
    "bin/taiyi",
    "bin/taiyi-boost",
    "bin/taiyi-cli",
    "bin/taiyi-fraud-proof-cli",
    "crates/cli",
    "crates/contracts",
    "crates/poi",
    "crates/poni",
    "crates/preconfer",
    "crates/primitives",
    "crates/zkvm-verifier",
    "e2e-tests",
    "examples",
    "spammer",
]
default-members = [
    "bin/taiyi",
    "bin/taiyi-boost",
    "bin/taiyi-cli",
    "bin/taiyi-fraud-proof-cli",
    "crates/cli",
    "crates/preconfer",
    "crates/primitives",
    "crates/contracts",
    "examples",
]
resolver = "2"

[workspace.metadata.cargo-machete]
ignored = [
    "alloy-contract",
    "tiny-bip39",
    "derive_more",
    "tree_hash",
    "ssz_rs",
    "alloy-rpc-client",
    "ethereum_ssz",
    "ethereum_ssz_derive",
    "log",
]

[workspace.dependencies]
taiyi-preconfer = { path = "crates/preconfer" }
taiyi-cmd = { path = "crates/cli" }
taiyi-primitives = { path = "crates/primitives" }
taiyi-integration-tests = { path = "tests" }
taiyi-contracts = { path = "crates/contracts" }
taiyi-common = { path = "crates/common" }
<<<<<<< HEAD
taiyi-zkvm-types = { path = "crates/zkvm-types" }
taiyi-poi = { path = "crates/poi" }
taiyi-poni = { path = "crates/poni" }
=======
taiyi-beacon-client = { path = "crates/beacon-client" }
>>>>>>> 35d860a0

axum = { version = "0.7.9", features = ["macros"] }
axum-extra = { version = "0.9.6", features = ["typed-header"] }
ethereum-consensus = { git = "https://github.com/ralexstokes/ethereum-consensus", rev = "92f3ec39d8c595790ed4717b8996a314165f013f" }
beacon-api-client = { git = "https://github.com/ralexstokes/ethereum-consensus", rev = "92f3ec39d8c595790ed4717b8996a314165f013f" }
commit-boost = { git = "https://github.com/Commit-Boost/commit-boost-client", tag = "v0.6.0" }
cb-common = { git = "https://github.com/Commit-Boost/commit-boost-client", tag = "v0.6.0" }
cb-pbs = { git = "https://github.com/Commit-Boost/commit-boost-client", tag = "v0.6.0" }

# alloy
alloy-primitives = { version = "0.8.15", features = [
    "serde",
], default-features = false }
alloy-rpc-types-beacon = { version = "0.8.0", default-features = false }
alloy-rpc-types-engine = { version = "0.8.1", default-features = false }
alloy-rpc-types = { version = "0.8.1", features = [
    "eth",
], default-features = false }
alloy-network = { version = "0.8.1", default-features = false }
alloy-provider = { version = "0.8.1", features = [
    "reqwest",
], default-features = false }
alloy-signer = { version = "0.8.1", default-features = false }
alloy-signer-local = { version = "0.8.1", features = ["mnemonic"] }
alloy-transport = { version = "0.8.1" }
alloy-contract = { version = "0.8.1" }
alloy-eips = { version = "0.8.1", default-features = false }
alloy-consensus = { version = "0.8.1", features = ["k256", "serde"] }
alloy-rlp = "0.3.10"
alloy-sol-types = "0.8.15"
alloy-node-bindings = { version = "0.8.1", default-features = false }
alloy-rpc-client = { version = "0.8.1", default-features = false }
alloy-transport-http = { version = "0.8.1", default-features = false }
alloy-rpc-types-eth = { version = "0.8.1", default-features = false }
alloy-rpc-types-trace = { version = "0.8.1", default-features = false }
alloy-trie = "0.7.9"

# reth
reth-primitives = { git = "https://github.com/paradigmxyz/reth", rev = "03649f256d41231152856d6d88765b1a9860fd4e" }
reth-db = { git = "https://github.com/paradigmxyz/reth", rev = "03649f256d41231152856d6d88765b1a9860fd4e" }
reth-common = { git = "https://github.com/paradigmxyz/reth", rev = "03649f256d41231152856d6d88765b1a9860fd4e" }
reth-provider = { git = "https://github.com/paradigmxyz/reth", rev = "03649f256d41231152856d6d88765b1a9860fd4e" }
reth-evm-ethereum = { git = "https://github.com/paradigmxyz/reth", rev = "03649f256d41231152856d6d88765b1a9860fd4e" }
reth-revm = { git = "https://github.com/paradigmxyz/reth", rev = "03649f256d41231152856d6d88765b1a9860fd4e" }
reth-node-ethereum = { git = "https://github.com/paradigmxyz/reth", rev = "03649f256d41231152856d6d88765b1a9860fd4e" }

# eth
eth_trie = "0.5.0"
eth-trie-proofs = "0.1.2"

# sp1
sp1-build = "=4.0.1"
sp1-sdk = "=4.0.1"
sp1-zkvm = "=4.0.1"
sp1-verifier = "=4.0.1"

clap = { version = "4.5.23", features = ["derive", "env"] }
eyre = { version = "0.6.12" }
serde = { version = "1.0.216", features = ["derive"] }
serde_json = "1.0.133"
tokio = { version = "1.42.0", features = ["full"] }
thiserror = { version = "2.0.7" }
parking_lot = "0.12.3"
futures = "0.3.31"
tracing = "0.1.41"
tracing-core = "0.1.33"
tracing-log = "0.2.0"
tracing-subscriber = { version = "0.3.19", features = ["env-filter"] }
blst = "0.3.13"
lru = "0.12.5"
priority-queue = "2.1.1"
ahash = "0.8.11"
ssz_rs = { git = "https://github.com/ralexstokes/ssz-rs", rev = "ec3073e2273b4d0873fcb6df68ff4eff79588e92" }
time = { version = "0.3.37", features = ["macros", "formatting", "parsing"] }
async-trait = "0.1.83"
reqwest = "0.12.9"
secp256k1 = { version = "0.30.0", features = ["global-context"] }
k256 = "0.13.4"
derive_more = "1.0.0"
tree_hash = "0.8.0"
tree_hash_derive = "0.8.0"
futures-util = "0.3.31"
lazy_static = "1.5.0"
prometheus = "0.13.4"
hex = "0.4.3"
lighthouse_eth2_keystore = { package = "eth2_keystore", git = "https://github.com/sigp/lighthouse", tag = "v6.0.1" }
tonic = "0.12.3"
prost = "0.13.4"
tonic-build = "0.12.3"
rustls = "0.23.20"
tiny-bip39 = "2.0.0"
zeroize = "1.8.1"
uuid = { version = "1.11.0", features = ["serde", "v4"] }
scc = "2.2.6"
ethereum_ssz = "0.7"
ethereum_ssz_derive = "0.7"
ssz_types = "0.8"
lighthouse-types = { package = "types", git = "https://github.com/sigp/lighthouse", tag = "v6.0.1" }
http-body-util = "0.1.2"
tower = "0.5.2"
sha2 = "0.10.8"<|MERGE_RESOLUTION|>--- conflicted
+++ resolved
@@ -53,13 +53,10 @@
 taiyi-integration-tests = { path = "tests" }
 taiyi-contracts = { path = "crates/contracts" }
 taiyi-common = { path = "crates/common" }
-<<<<<<< HEAD
 taiyi-zkvm-types = { path = "crates/zkvm-types" }
 taiyi-poi = { path = "crates/poi" }
 taiyi-poni = { path = "crates/poni" }
-=======
 taiyi-beacon-client = { path = "crates/beacon-client" }
->>>>>>> 35d860a0
 
 axum = { version = "0.7.9", features = ["macros"] }
 axum-extra = { version = "0.9.6", features = ["typed-header"] }
