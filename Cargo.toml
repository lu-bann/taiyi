--- conflicted
+++ resolved
@@ -155,17 +155,14 @@
 http-body-util = "0.1.2"
 tower = "0.5.2"
 sha2 = "0.10.8"
-<<<<<<< HEAD
 redb = "2.4.0"
 bincode = "2.0.1"
-=======
 sqlx = { default-features = true, version = "*", features = [
     "runtime-tokio-rustls",
     "postgres",
     "uuid",
     "bigdecimal",
 ] }
->>>>>>> e74f35dd
 
 [patch.crates-io]
 # SHA2
