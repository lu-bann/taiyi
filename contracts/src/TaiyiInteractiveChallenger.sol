// SPDX-License-Identifier: MIT
pragma solidity ^0.8.25;

import { ITaiyiInteractiveChallenger } from "./interfaces/ITaiyiInteractiveChallenger.sol";
import { ITaiyiParameterManager } from "./interfaces/ITaiyiParameterManager.sol";
import { PreconfRequestAType } from "./types/PreconfRequestATypes.sol";
import { PreconfRequestBType } from "./types/PreconfRequestBTypes.sol";
import { Ownable } from "@openzeppelin-contracts/contracts/access/Ownable.sol";
import { ECDSA } from "@openzeppelin-contracts/contracts/utils/cryptography/ECDSA.sol";

import { EnumerableSet } from
    "@openzeppelin-contracts/contracts/utils/structs/EnumerableSet.sol";
import { ISP1Verifier } from "@sp1-contracts/ISP1Verifier.sol";

<<<<<<< HEAD
import { PreconfRequestLib } from "./libs/PreconfRequestLib.sol";
=======
struct PublicValuesStruct {
    uint64 proofBlockNumber;
    bytes32 proofBlockHash;
    address underwriterAddress;
    bytes signature;
}
>>>>>>> 77508779

contract TaiyiInteractiveChallenger is ITaiyiInteractiveChallenger, Ownable {
    using EnumerableSet for EnumerableSet.Bytes32Set;

    /// @notice The address of the SP1 verifier contract.
    /// @dev This can either be a specific SP1Verifier for a specific version, or the
    ///      SP1VerifierGateway which can be used to verify proofs for any version of SP1.
    ///      For the list of supported verifiers on each chain, see:
    ///      https://github.com/succinctlabs/sp1-contracts/tree/main/contracts/deployments
    address public verifierGateway;

    /// @notice The verification key for the interactive fraud proof program.
    /// @dev When the verification key changes a new version of the contract must be deployed.
    bytes32 public interactiveFraudProofVKey;

    /// @notice TaiyiParameterManager contract.
    ITaiyiParameterManager public parameterManager;

    /// @notice Set of challenge IDs.
    EnumerableSet.Bytes32Set internal challengeIDs;

    /// @notice ID to challenge mapping.
    mapping(bytes32 => Challenge) internal challenges;

    /// @notice Count of open challenges.
    uint256 public openChallengeCount;

    address underwriterAddress;

    constructor(
        address _initialOwner,
        address _verifierGateway,
        bytes32 _interactiveFraudProofVKey,
        address _parameterManagerAddress
    )
        Ownable(_initialOwner)
    {
        verifierGateway = _verifierGateway;
        interactiveFraudProofVKey = _interactiveFraudProofVKey;
        parameterManager = ITaiyiParameterManager(_parameterManagerAddress);
        openChallengeCount = 0;
    }

    /// @inheritdoc ITaiyiInteractiveChallenger
    function setVerifierGateway(address _verifierGateway) external onlyOwner {
        verifierGateway = _verifierGateway;
    }

    /// @inheritdoc ITaiyiInteractiveChallenger
    function setInteractiveFraudProofVKey(bytes32 _interactiveFraudProofVKey)
        external
        onlyOwner
    {
        interactiveFraudProofVKey = _interactiveFraudProofVKey;
    }

    /// @inheritdoc ITaiyiInteractiveChallenger
    function getChallenges() external view returns (Challenge[] memory) {
        uint256 challengeCount = challengeIDs.length();
        Challenge[] memory challangesArray = new Challenge[](challengeCount);

        for (uint256 i = 0; i < challengeCount; i++) {
            challangesArray[i] = challenges[challengeIDs.at(i)];
        }

        return challangesArray;
    }

    /// @inheritdoc ITaiyiInteractiveChallenger
    function getOpenChallenges() external view returns (Challenge[] memory) {
        uint256 totalChallengeCount = challengeIDs.length();
        uint256 counter = 0;

        Challenge[] memory openChallenges = new Challenge[](openChallengeCount);

        for (uint256 i = 0; i < totalChallengeCount; i++) {
            bytes32 challengeId = challengeIDs.at(i);

            if (challenges[challengeId].status == ChallengeStatus.Open) {
                openChallenges[counter] = challenges[challengeId];
                counter++;
            }
        }

        return openChallenges;
    }

    /// @inheritdoc ITaiyiInteractiveChallenger
    function getChallenge(bytes32 id) external view returns (Challenge memory) {
        if (!challengeIDs.contains(id)) {
            revert ChallengeDoesNotExist();
        }

        return challenges[id];
    }

    /// @inheritdoc ITaiyiInteractiveChallenger
    function createChallengeAType(
        PreconfRequestAType calldata preconfRequestAType,
        bytes calldata signature
    )
        external
        payable
    {
        // Check challenge bond
        if (msg.value != parameterManager.challengeBond()) {
            revert ChallengeBondInvalid();
        }

        // We abi encode the preconfRequestAType to store it in the challenge struct
        bytes memory encodedPreconfRequestAType = abi.encode(preconfRequestAType);

        bytes32 dataHash =
            PreconfRequestLib.getPreconfRequestATypeHash(preconfRequestAType);

        // Recover the signer from the challenge ID and signature
        address signer = ECDSA.recover(dataHash, signature);

        // Compute challenge ID from the preconf request signature
        bytes32 challengeId = keccak256(signature);

        // Check if the challenge ID already exists
        if (challengeIDs.contains(challengeId)) {
            revert ChallengeAlreadyExists();
        }

        // Add challenge
        challengeIDs.add(challengeId);
        challenges[challengeId] = Challenge(
            challengeId,
            block.timestamp,
            msg.sender,
            signer,
            ChallengeStatus.Open,
            0,
            encodedPreconfRequestAType,
            signature
        );
        openChallengeCount++;

        // Emit challenge opened event
        emit ChallengeOpened(challengeId, msg.sender, signer);
    }

    /// @inheritdoc ITaiyiInteractiveChallenger
    function createChallengeBType(
        PreconfRequestBType calldata preconfRequestBType,
        bytes calldata signature
    )
        external
        payable
    {
        // Check challenge bond
        if (msg.value != parameterManager.challengeBond()) {
            revert ChallengeBondInvalid();
        }

        if (
            preconfRequestBType.blockspaceAllocation.targetSlot
                < _getSlotFromTimestamp(block.timestamp)
                    - parameterManager.challengeCreationWindow()
                || preconfRequestBType.blockspaceAllocation.targetSlot
                    > _getSlotFromTimestamp(block.timestamp)
        ) {
            revert TargetSlotNotInChallengeCreationWindow();
        }

        // TODO: Do we want to wait for the target slot to be finalized (reorgs) ?

        bytes memory encodedPreconfRequestBType = abi.encode(preconfRequestBType);

        bytes32 dataHash =
            PreconfRequestLib.getPreconfRequestBTypeHash(preconfRequestBType);

        // Recover the signer of the preconf request (revert if the signature is invalid)
        address signer = ECDSA.recover(dataHash, signature);

        // TODO: Is the Bond enough to prevent someone to spam create challenges
        // or should we verify the signer is a valid/staked validator (for slashing)

        // Compute challenge ID from the preconf request signature
        bytes32 challengeId = keccak256(signature);

        // Check if the challenge ID already exists
        if (challengeIDs.contains(challengeId)) {
            revert ChallengeAlreadyExists();
        }

        // Add challenge
        Challenge memory challenge = Challenge(
            challengeId,
            block.timestamp,
            msg.sender,
            signer,
            ChallengeStatus.Open,
            1,
            encodedPreconfRequestBType,
            signature
        );

        challengeIDs.add(challengeId);
        challenges[challengeId] = challenge;
        openChallengeCount++;

        // Emit challenge opened event
        emit ChallengeOpened(challengeId, msg.sender, signer);
    }

    /// @inheritdoc ITaiyiInteractiveChallenger
    function resolveExpiredChallenge(bytes32 id) external {
        if (!challengeIDs.contains(id)) {
            revert ChallengeDoesNotExist();
        }

        Challenge memory challenge = challenges[id];

        if (challenge.status != ChallengeStatus.Open) {
            revert ChallengeAlreadyResolved();
        }

        if (
            block.timestamp
                <= challenge.createdAt + parameterManager.challengeMaxDuration()
        ) {
            revert ChallengeNotExpired();
        }

        challenges[id].status = ChallengeStatus.Succeded;
        openChallengeCount--;
        emit ChallengeSucceded(id);
    }

    /// @inheritdoc ITaiyiInteractiveChallenger
    function prove(
        bytes32 id,
        bytes calldata proofValues,
        bytes calldata proofBytes
    )
        external
    {
        if (!challengeIDs.contains(id)) {
            revert ChallengeDoesNotExist();
        }

        Challenge memory challenge = challenges[id];

        if (challenge.status != ChallengeStatus.Open) {
            revert ChallengeAlreadyResolved();
        }

        if (
            block.timestamp
                > challenge.createdAt + parameterManager.challengeMaxDuration()
        ) {
            revert ChallengeExpired();
        }

        // Verify the proof
        ISP1Verifier(verifierGateway).verifyProof(
            interactiveFraudProofVKey, proofValues, proofBytes
        );

        // Decode proof values
        (
            uint64 proofBlockTimestamp,
            bytes32 proofBlockHash,
            address gatewayAddress,
            bytes memory signature
        ) = abi.decode(proofValues, (uint64, bytes32, address, bytes));

        if (challenge.preconfType == 0) {
            // Decode preconf request from challenge data
            PreconfRequestAType memory preconfRequestAType =
                abi.decode(challenge.commitmentData, (PreconfRequestAType));

            // Verify the inclusion block slot matches the target slot
            if (_getSlotFromTimestamp(proofBlockTimestamp) != preconfRequestAType.slot) {
                revert TargetSlotDoesNotMatch();
            }
        } else {
            // Decode preconf request from challenge data
            PreconfRequestBType memory preconfRequestBType =
                abi.decode(challenge.commitmentData, (PreconfRequestBType));

            // Verify the inclusion block slot matches the target slot
            if (
                _getSlotFromTimestamp(proofBlockTimestamp)
                    != preconfRequestBType.blockspaceAllocation.targetSlot
            ) {
                revert TargetSlotDoesNotMatch();
            }
        }

        // TODO: Verify the block hash

        // Verify the proof challenge ID matches the challenge ID
        if (keccak256(signature) != keccak256(challenge.signature)) {
            revert ChallengeIdDoesNotMatch();
        }

        // Verify the proof commitment signer matches the challenge commitment signer
<<<<<<< HEAD
        if (gatewayAddress != challenge.commitmentSigner) {
=======
        if (publicValues.underwriterAddress != challenge.commitmentSigner) {
>>>>>>> 77508779
            revert CommitmentSignerDoesNotMatch();
        }

        challenges[id].status = ChallengeStatus.Failed;
        openChallengeCount--;
        emit ChallengeFailed(id);
    }

    function _getSlotFromTimestamp(uint256 timestamp) internal view returns (uint256) {
        return (timestamp - parameterManager.genesisTimestamp())
            / parameterManager.slotTime();
    }
}<|MERGE_RESOLUTION|>--- conflicted
+++ resolved
@@ -12,16 +12,7 @@
     "@openzeppelin-contracts/contracts/utils/structs/EnumerableSet.sol";
 import { ISP1Verifier } from "@sp1-contracts/ISP1Verifier.sol";
 
-<<<<<<< HEAD
 import { PreconfRequestLib } from "./libs/PreconfRequestLib.sol";
-=======
-struct PublicValuesStruct {
-    uint64 proofBlockNumber;
-    bytes32 proofBlockHash;
-    address underwriterAddress;
-    bytes signature;
-}
->>>>>>> 77508779
 
 contract TaiyiInteractiveChallenger is ITaiyiInteractiveChallenger, Ownable {
     using EnumerableSet for EnumerableSet.Bytes32Set;
@@ -323,11 +314,7 @@
         }
 
         // Verify the proof commitment signer matches the challenge commitment signer
-<<<<<<< HEAD
         if (gatewayAddress != challenge.commitmentSigner) {
-=======
-        if (publicValues.underwriterAddress != challenge.commitmentSigner) {
->>>>>>> 77508779
             revert CommitmentSignerDoesNotMatch();
         }
 
