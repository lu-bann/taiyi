// SPDX-License-Identifier: MIT
pragma solidity ^0.8.25;

import "forge-std/Test.sol";
import "forge-std/console.sol";

import { TaiyiInteractiveChallenger } from "../src/TaiyiInteractiveChallenger.sol";

import { TaiyiParameterManager } from "../src/TaiyiParameterManager.sol";
import { ITaiyiInteractiveChallenger } from
    "../src/interfaces/ITaiyiInteractiveChallenger.sol";

import { PreconfRequestLib } from "../src/libs/PreconfRequestLib.sol";
import { PreconfRequestAType } from "../src/types/PreconfRequestATypes.sol";
import {
    BlockspaceAllocation,
    PreconfRequestBType
} from "../src/types/PreconfRequestBTypes.sol";
import { Ownable } from "@openzeppelin-contracts/contracts/access/Ownable.sol";
import { SP1Verifier } from "@sp1-contracts/v4.0.0-rc.3/SP1VerifierPlonk.sol";

contract TaiyiInteractiveChallengerTest is Test {
    address verifierAddress;
    address user;
    address owner;
    address preconfer = 0xD8F3183DEF51A987222D845be228e0Bbb932C222;

    uint256 internal userPrivateKey;
    uint256 internal ownerPrivateKey;
    uint256 internal preconferPrivateKey =
        0xc5114526e042343c6d1899cad05e1c00ba588314de9b96929914ee0df18d46b2;

    TaiyiInteractiveChallenger taiyiInteractiveChallenger;
    TaiyiParameterManager parameterManager;

    function setUp() public {
        verifierAddress = address(new SP1Verifier());

        // Create test accounts
        (user, userPrivateKey) = makeAddrAndKey("user");
        (owner, ownerPrivateKey) = makeAddrAndKey("owner");

        // Fund test accounts
        vm.deal(user, 100 ether);
        vm.deal(owner, 100 ether);
        vm.deal(preconfer, 100 ether);

        parameterManager = new TaiyiParameterManager();
        parameterManager.initialize(owner, 1, 64, 256, 0, 12);

        taiyiInteractiveChallenger = new TaiyiInteractiveChallenger(
            owner, verifierAddress, bytes32(0x0), address(parameterManager)
        );
    }

    function _readPreconfRequestAType(string memory jsonPath)
        internal
        returns (PreconfRequestAType memory preconfRequestAType)
    {
        string memory json = vm.readFile(string.concat(vm.projectRoot(), jsonPath));

        bytes memory abiEncodedPreconfRequestAType =
            vm.parseBytes(vm.parseJsonString(json, ".abi_encoded_preconf_request"));

        (
            string memory tipTx,
            string[] memory txs,
            uint64 slot,
            uint64 sequenceNum,
            address signer,
            uint64 chainId
        ) = abi.decode(
            abiEncodedPreconfRequestAType,
            (string, string[], uint64, uint64, address, uint64)
        );

        return PreconfRequestAType(txs, tipTx, slot, sequenceNum, signer);
    }

    function _readPreconfRequestBType(string memory jsonPath)
        internal
        returns (PreconfRequestBType memory preconfRequestBType)
    {
        string memory json = vm.readFile(string.concat(vm.projectRoot(), jsonPath));

        bytes memory abiEncodedPreconfRequestBType =
            vm.parseBytes(vm.parseJsonString(json, ".abi_encoded_preconf_request"));

        (
            string memory blockspaceAllocationEncoded,
            string memory blockspaceAllocationSignature,
            string memory transaction,
            address signer,
            uint64 chainId
        ) = abi.decode(
            abiEncodedPreconfRequestBType, (string, string, string, address, uint64)
        );

        (
            uint64 gasLimit,
            address sender,
            address recipient,
            uint256 deposit,
            uint256 tip,
            uint64 targetSlot,
            uint64 blobCount
        ) = abi.decode(
            vm.parseBytes(blockspaceAllocationEncoded),
            (uint64, address, address, uint256, uint256, uint64, uint64)
        );

        BlockspaceAllocation memory blockspaceAllocation = BlockspaceAllocation({
            gasLimit: gasLimit,
            sender: sender,
            recipient: recipient,
            deposit: deposit,
            tip: tip,
            targetSlot: targetSlot,
            blobCount: blobCount
        });

        return PreconfRequestBType({
            blockspaceAllocation: blockspaceAllocation,
            blockspaceAllocationSignature: bytes(blockspaceAllocationSignature),
            gatewaySignedBlockspaceAllocation: hex"52e31ae52880f54549f244d411497e4990b2f8717cb61b7b0cae46cb2435fb3c072a6cf466b93a2539644bdc002480290794a0a96ee8c576f110f5185929b1771c",
            rawTx: bytes(transaction),
            gatewaySignedRawTx: hex"42e31ae52880f54549f244d411497e4990b2f8717cb61b7b0cae46cb2435fb3c072a6cf466b93a2539644bdc002480290794a0a96ee8c576f110f5185929b1771c"
        });
    }

    function _createChallengePreconfRequestAType() public {
        vm.startPrank(user);
        vm.chainId(3_151_908);

        PreconfRequestAType memory preconfRequestAType = _readPreconfRequestAType(
            "/test/test-data/zkvm/poi-preconf-type-a-included-test-data.json"
        );

        uint256 bond = parameterManager.challengeBond();

        bytes32 dataHash =
            PreconfRequestLib.getPreconfRequestATypeHash(preconfRequestAType);

        (uint8 v, bytes32 r, bytes32 s) = vm.sign(preconferPrivateKey, dataHash);
        bytes memory signature = abi.encodePacked(r, s, v);

        bytes32 challengeId = keccak256(signature);

        // Expect event
        vm.expectEmit(true, true, true, false);
        emit ITaiyiInteractiveChallenger.ChallengeOpened(challengeId, user, preconfer);

        taiyiInteractiveChallenger.createChallengeAType{ value: bond }(
            preconfRequestAType, signature
        );

        vm.stopPrank();
    }

    function _createChallengePreconfRequestBType() public {
        string memory json = vm.readFile(
            string.concat(
                vm.projectRoot(),
                "/test/test-data/zkvm/poi-preconf-type-b-included-test-data.json"
            )
        );

        uint256 genesisTimestamp = uint256(vm.parseJsonUint(json, ".genesis_time"));
        vm.prank(owner);
        parameterManager.setGenesisTimestamp(genesisTimestamp);

        vm.startPrank(user);
        vm.chainId(3_151_908);

        PreconfRequestBType memory preconfRequestBType = _readPreconfRequestBType(
            "/test/test-data/zkvm/poi-preconf-type-b-included-test-data.json"
        );

        uint256 bond = parameterManager.challengeBond();

        bytes32 dataHash =
            PreconfRequestLib.getPreconfRequestBTypeHash(preconfRequestBType);

        uint256 blockTimestamp = (
            preconfRequestBType.blockspaceAllocation.targetSlot
                + parameterManager.challengeCreationWindow()
        ) * parameterManager.slotTime() + parameterManager.genesisTimestamp();

        vm.warp(blockTimestamp);

        (uint8 v, bytes32 r, bytes32 s) = vm.sign(preconferPrivateKey, dataHash);
        bytes memory signature = abi.encodePacked(r, s, v);

        bytes32 challengeId = keccak256(signature);

        taiyiInteractiveChallenger.createChallengeBType{ value: bond }(
            preconfRequestBType, signature
        );

        vm.stopPrank();
    }

    // =========================================
    //  Test: Create challenge AType
    // =========================================
    function testCreateChallengeAType() public {
        vm.startPrank(user);
        vm.chainId(3_151_908);

        PreconfRequestAType memory preconfRequestAType = _readPreconfRequestAType(
            "/test/test-data/zkvm/poi-preconf-type-a-included-test-data.json"
        );

        uint256 bond = parameterManager.challengeBond();

        bytes32 dataHash =
            PreconfRequestLib.getPreconfRequestATypeHash(preconfRequestAType);

        (uint8 v, bytes32 r, bytes32 s) = vm.sign(preconferPrivateKey, dataHash);
        bytes memory signature = abi.encodePacked(r, s, v);

        bytes32 challengeId = keccak256(signature);

        // Expect event
        vm.expectEmit(true, true, true, false);
        emit ITaiyiInteractiveChallenger.ChallengeOpened(challengeId, user, preconfer);

        taiyiInteractiveChallenger.createChallengeAType{ value: bond }(
            preconfRequestAType, signature
        );

        vm.stopPrank();
    }

    // =========================================
    //  Test: Create challenge BType
    // =========================================
    function testCreateChallengeBType() public {
        string memory json = vm.readFile(
            string.concat(
                vm.projectRoot(),
                "/test/test-data/zkvm/poi-preconf-type-b-included-test-data.json"
            )
        );

        uint256 genesisTimestamp = uint256(vm.parseJsonUint(json, ".genesis_time"));
        vm.prank(owner);
        parameterManager.setGenesisTimestamp(genesisTimestamp);

        vm.startPrank(user);
        vm.chainId(3_151_908);

        PreconfRequestBType memory preconfRequestBType = _readPreconfRequestBType(
            "/test/test-data/zkvm/poi-preconf-type-b-included-test-data.json"
        );

        uint256 bond = parameterManager.challengeBond();

        bytes32 dataHash =
            PreconfRequestLib.getPreconfRequestBTypeHash(preconfRequestBType);

        uint256 blockTimestamp = (
            preconfRequestBType.blockspaceAllocation.targetSlot
                + parameterManager.challengeCreationWindow()
        ) * parameterManager.slotTime() + parameterManager.genesisTimestamp();

        vm.warp(blockTimestamp);

        (uint8 v, bytes32 r, bytes32 s) = vm.sign(preconferPrivateKey, dataHash);
        bytes memory signature = abi.encodePacked(r, s, v);

        bytes32 challengeId = keccak256(signature);

        // Expect event
        vm.expectEmit(true, true, true, false);
        emit ITaiyiInteractiveChallenger.ChallengeOpened(challengeId, user, preconfer);

        taiyiInteractiveChallenger.createChallengeBType{ value: bond }(
            preconfRequestBType, signature
        );

        vm.stopPrank();
    }

    // =========================================
    //  Test: Fails to create challenge AType with invalid bond
    // =========================================
    function testCreateChallengeATypeFailsWithInvalidBond() public {
        vm.startPrank(user);
        vm.chainId(3_151_908);

        PreconfRequestAType memory preconfRequestAType = _readPreconfRequestAType(
            "/test/test-data/zkvm/poi-preconf-type-a-included-test-data.json"
        );

        bytes32 dataHash =
            PreconfRequestLib.getPreconfRequestATypeHash(preconfRequestAType);

        (uint8 v, bytes32 r, bytes32 s) = vm.sign(preconferPrivateKey, dataHash);
        bytes memory signature = abi.encodePacked(r, s, v);

        bytes32 challengeId = keccak256(signature);

        vm.expectPartialRevert(ITaiyiInteractiveChallenger.ChallengeBondInvalid.selector);

        taiyiInteractiveChallenger.createChallengeAType{ value: 0 }(
            preconfRequestAType, signature
        );

        vm.stopPrank();
    }

    // =========================================
    //  Test: Fails to create challenge BType with invalid bond
    // =========================================
    function testCreateChallengeBTypeFailsWithInvalidBond() public {
        string memory json = vm.readFile(
            string.concat(
                vm.projectRoot(),
                "/test/test-data/zkvm/poi-preconf-type-b-included-test-data.json"
            )
        );

        uint256 genesisTimestamp = uint256(vm.parseJsonUint(json, ".genesis_time"));
        vm.prank(owner);
        parameterManager.setGenesisTimestamp(genesisTimestamp);

        vm.startPrank(user);
        vm.chainId(3_151_908);

        PreconfRequestBType memory preconfRequestBType = _readPreconfRequestBType(
            "/test/test-data/zkvm/poi-preconf-type-b-included-test-data.json"
        );

        bytes32 dataHash =
            PreconfRequestLib.getPreconfRequestBTypeHash(preconfRequestBType);

        uint256 blockTimestamp = (
            preconfRequestBType.blockspaceAllocation.targetSlot
                + parameterManager.challengeCreationWindow()
        ) * parameterManager.slotTime() + parameterManager.genesisTimestamp();

        vm.warp(blockTimestamp);

        (uint8 v, bytes32 r, bytes32 s) = vm.sign(preconferPrivateKey, dataHash);
        bytes memory signature = abi.encodePacked(r, s, v);

        bytes32 challengeId = keccak256(signature);

        vm.expectPartialRevert(ITaiyiInteractiveChallenger.ChallengeBondInvalid.selector);

        taiyiInteractiveChallenger.createChallengeBType{ value: 0 }(
            preconfRequestBType, signature
        );

        vm.stopPrank();
    }

    // =========================================
    //  Test: Fails to create challenge AType with challenge already exists
    // =========================================
    function testCreateChallengeATypeFailsChallengeAlreadyExists() public {
        vm.startPrank(user);
        vm.chainId(3_151_908);

        PreconfRequestAType memory preconfRequestAType = _readPreconfRequestAType(
            "/test/test-data/zkvm/poi-preconf-type-a-included-test-data.json"
        );

        uint256 bond = parameterManager.challengeBond();

        bytes32 dataHash =
            PreconfRequestLib.getPreconfRequestATypeHash(preconfRequestAType);

        (uint8 v, bytes32 r, bytes32 s) = vm.sign(preconferPrivateKey, dataHash);
        bytes memory signature = abi.encodePacked(r, s, v);

        bytes32 challengeId = keccak256(signature);

        taiyiInteractiveChallenger.createChallengeAType{ value: bond }(
            preconfRequestAType, signature
        );

        vm.expectPartialRevert(
            ITaiyiInteractiveChallenger.ChallengeAlreadyExists.selector
        );

        taiyiInteractiveChallenger.createChallengeAType{ value: bond }(
            preconfRequestAType, signature
        );

        vm.stopPrank();
    }

    // =========================================
    // Test: Fails to create challenge BType with challenge already exists
    // =========================================
<<<<<<< HEAD
    function testCreateChallengeBTypeFailsAlreadyExists() public {
        string memory json = vm.readFile(
            string.concat(
                vm.projectRoot(),
                "/test/test-data/zkvm/poi-preconf-type-b-included-test-data.json"
            )
        );
=======
    // function testCreateChallengeBType() public {
    //     uint256 bond = parameterManager.challengeBond();

    //     BlockspaceAllocation memory blockspaceAllocation = BlockspaceAllocation({
    //         gasLimit: 100_000,
    //         sender: 0xa83114A443dA1CecEFC50368531cACE9F37fCCcb,
    //         recipient: 0x6d2e03b7EfFEae98BD302A9F836D0d6Ab0002766,
    //         deposit: 1 ether,
    //         tip: 1 ether,
    //         targetSlot: vm.getBlockNumber(),
    //         blobCount: 1
    //     });

    //     PreconfRequestBType memory preconfRequestBType = PreconfRequestBType({
    //         blockspaceAllocation: blockspaceAllocation,
    //         blockspaceAllocationSignature: hex"52e31ae52880f54549f244d411497e4990b2f8717cb61b7b0cae46cb2435fb3c072a6cf466b93a2539644bdc002480290794a0a96ee8c576f110f5185929b1771c",
    //         underwriterSignedBlockspaceAllocation: hex"52e31ae52880f54549f244d411497e4990b2f8717cb61b7b0cae46cb2435fb3c072a6cf466b93a2539644bdc002480290794a0a96ee8c576f110f5185929b1771c",
    //         rawTx: hex"53e31ae52880f54549f244d411497e4990b2f8717cb61b7b0cae46cb2435fb3c072a6cf466b93a2539644bdc002480290794a0a96ee8c576f110f5185929b1771c",
    //         underwriterSignedRawTx: hex"42e31ae52880f54549f244d411497e4990b2f8717cb61b7b0cae46cb2435fb3c072a6cf466b93a2539644bdc002480290794a0a96ee8c576f110f5185929b1771c"
    //     });

    //     bytes32 dataHash = keccak256(abi.encode(
    //         blockspaceAllocation,
    //         preconfRequestBType.underwriterSignedRawTx
    //     ));

    //     (uint8 v, bytes32 r, bytes32 s) = vm.sign(signerPrivatekey, dataHash);
    //     bytes memory signature = abi.encodePacked(r, s, v);

    //     taiyiInteractiveChallenger.createChallengeBType{ value: bond }(
    //         preconfRequestBType, signature
    //     );
    // }
>>>>>>> 77508779

        uint256 genesisTimestamp = uint256(vm.parseJsonUint(json, ".genesis_time"));
        vm.prank(owner);
        parameterManager.setGenesisTimestamp(genesisTimestamp);

        vm.startPrank(user);
        vm.chainId(3_151_908);

<<<<<<< HEAD
        PreconfRequestBType memory preconfRequestBType = _readPreconfRequestBType(
            "/test/test-data/zkvm/poi-preconf-type-b-included-test-data.json"
        );
=======
        PreconfRequestBType memory preconfRequestBType = PreconfRequestBType({
            blockspaceAllocation: blockspaceAllocation,
            blockspaceAllocationSignature: bytes("blockspaceAllocationSignature"),
            underwriterSignedBlockspaceAllocation: bytes(
                "underwriterSignedBlockspaceAllocation"
            ),
            rawTx: bytes("rawTx"),
            underwriterSignedRawTx: bytes("underwriterSignedRawTx")
        });
>>>>>>> 77508779

        uint256 bond = parameterManager.challengeBond();

        bytes32 dataHash =
            PreconfRequestLib.getPreconfRequestBTypeHash(preconfRequestBType);

        uint256 blockTimestamp = (
            preconfRequestBType.blockspaceAllocation.targetSlot
                + parameterManager.challengeCreationWindow()
        ) * parameterManager.slotTime() + parameterManager.genesisTimestamp();

        vm.warp(blockTimestamp);

        (uint8 v, bytes32 r, bytes32 s) = vm.sign(preconferPrivateKey, dataHash);
        bytes memory signature = abi.encodePacked(r, s, v);

        bytes32 challengeId = keccak256(signature);

        taiyiInteractiveChallenger.createChallengeBType{ value: bond }(
            preconfRequestBType, signature
        );

        vm.expectPartialRevert(
            ITaiyiInteractiveChallenger.ChallengeAlreadyExists.selector
        );

        taiyiInteractiveChallenger.createChallengeBType{ value: bond }(
            preconfRequestBType, signature
        );

        vm.stopPrank();
    }

    // =========================================
    // Test: Resolve expired challenge (PreconfRequestAType)
    // =========================================
    function testResolveExpiredChallengePreconfRequestAType() public {
        vm.startPrank(user);
        vm.chainId(3_151_908);

        PreconfRequestAType memory preconfRequestAType = _readPreconfRequestAType(
            "/test/test-data/zkvm/poi-preconf-type-a-included-test-data.json"
        );

        uint256 bond = parameterManager.challengeBond();

        bytes32 dataHash =
            PreconfRequestLib.getPreconfRequestATypeHash(preconfRequestAType);

        (uint8 v, bytes32 r, bytes32 s) = vm.sign(preconferPrivateKey, dataHash);
        bytes memory signature = abi.encodePacked(r, s, v);

        bytes32 challengeId = keccak256(signature);

        taiyiInteractiveChallenger.createChallengeAType{ value: bond }(
            preconfRequestAType, signature
        );

        // Skip duration so the challenge is expired
        skip(parameterManager.challengeMaxDuration() + 1);

        taiyiInteractiveChallenger.resolveExpiredChallenge(challengeId);

        vm.stopPrank();
    }

    // =========================================
    // Test: Resolve expired challenge (PreconfRequestBType)
    // =========================================
    function testResolveExpiredChallengePreconfRequestBType() public {
        string memory json = vm.readFile(
            string.concat(
                vm.projectRoot(),
                "/test/test-data/zkvm/poi-preconf-type-b-included-test-data.json"
            )
        );

        uint256 genesisTimestamp = uint256(vm.parseJsonUint(json, ".genesis_time"));
        vm.prank(owner);
        parameterManager.setGenesisTimestamp(genesisTimestamp);

        vm.startPrank(user);
        vm.chainId(3_151_908);

        PreconfRequestBType memory preconfRequestBType = _readPreconfRequestBType(
            "/test/test-data/zkvm/poi-preconf-type-b-included-test-data.json"
        );

        uint256 bond = parameterManager.challengeBond();

        bytes32 dataHash =
            PreconfRequestLib.getPreconfRequestBTypeHash(preconfRequestBType);

        uint256 blockTimestamp = (
            preconfRequestBType.blockspaceAllocation.targetSlot
                + parameterManager.challengeCreationWindow()
        ) * parameterManager.slotTime() + parameterManager.genesisTimestamp();

        vm.warp(blockTimestamp);

        (uint8 v, bytes32 r, bytes32 s) = vm.sign(preconferPrivateKey, dataHash);
        bytes memory signature = abi.encodePacked(r, s, v);

        bytes32 challengeId = keccak256(signature);

        taiyiInteractiveChallenger.createChallengeBType{ value: bond }(
            preconfRequestBType, signature
        );

        // Skip duration so the challenge is expired
        skip(parameterManager.challengeMaxDuration() + 1);

        taiyiInteractiveChallenger.resolveExpiredChallenge(challengeId);

        vm.stopPrank();
    }

    // =========================================
    // Test: Resolve expired challenge fails with challenge not expired (PreconfRequestAType)
    // =========================================
    function testResolveExpiredChallengeFailsWithNotExpiredPreconfRequestAType() public {
        vm.startPrank(user);
        vm.chainId(3_151_908);

        PreconfRequestAType memory preconfRequestAType = _readPreconfRequestAType(
            "/test/test-data/zkvm/poi-preconf-type-a-included-test-data.json"
        );

        uint256 bond = parameterManager.challengeBond();

        bytes32 dataHash =
            PreconfRequestLib.getPreconfRequestATypeHash(preconfRequestAType);

        (uint8 v, bytes32 r, bytes32 s) = vm.sign(preconferPrivateKey, dataHash);
        bytes memory signature = abi.encodePacked(r, s, v);

        bytes32 challengeId = keccak256(signature);

        taiyiInteractiveChallenger.createChallengeAType{ value: bond }(
            preconfRequestAType, signature
        );

        vm.expectPartialRevert(ITaiyiInteractiveChallenger.ChallengeNotExpired.selector);

        taiyiInteractiveChallenger.resolveExpiredChallenge(challengeId);

        vm.stopPrank();
    }

    // =========================================
    // Test: Resolve expired challenge fails with challenge not expired (PreconfRequestBType)
    // =========================================
    function testResolveExpiredChallengeFailsWithNotExpiredPreconfRequestBType() public {
        string memory json = vm.readFile(
            string.concat(
                vm.projectRoot(),
                "/test/test-data/zkvm/poi-preconf-type-b-included-test-data.json"
            )
        );

        uint256 genesisTimestamp = uint256(vm.parseJsonUint(json, ".genesis_time"));
        vm.prank(owner);
        parameterManager.setGenesisTimestamp(genesisTimestamp);

        vm.startPrank(user);
        vm.chainId(3_151_908);

        PreconfRequestBType memory preconfRequestBType = _readPreconfRequestBType(
            "/test/test-data/zkvm/poi-preconf-type-b-included-test-data.json"
        );

        uint256 bond = parameterManager.challengeBond();

        bytes32 dataHash =
            PreconfRequestLib.getPreconfRequestBTypeHash(preconfRequestBType);

        uint256 blockTimestamp = (
            preconfRequestBType.blockspaceAllocation.targetSlot
                + parameterManager.challengeCreationWindow()
        ) * parameterManager.slotTime() + parameterManager.genesisTimestamp();

        vm.warp(blockTimestamp);

        (uint8 v, bytes32 r, bytes32 s) = vm.sign(preconferPrivateKey, dataHash);
        bytes memory signature = abi.encodePacked(r, s, v);

        bytes32 challengeId = keccak256(signature);

        taiyiInteractiveChallenger.createChallengeBType{ value: bond }(
            preconfRequestBType, signature
        );

        vm.expectPartialRevert(ITaiyiInteractiveChallenger.ChallengeNotExpired.selector);

        taiyiInteractiveChallenger.resolveExpiredChallenge(challengeId);

        vm.stopPrank();
    }

    // =========================================
    // Test: Resolve expired challenge fails with challenge does not exist (PreconfRequestAType)
    // =========================================
    function testResolveExpiredChallengeFailsWithDoesNotExistPreconfRequestAType()
        public
    {
        vm.startPrank(user);
        vm.chainId(3_151_908);

        PreconfRequestAType memory preconfRequestAType = _readPreconfRequestAType(
            "/test/test-data/zkvm/poi-preconf-type-a-included-test-data.json"
        );

        uint256 bond = parameterManager.challengeBond();

        bytes32 dataHash =
            PreconfRequestLib.getPreconfRequestATypeHash(preconfRequestAType);

        (uint8 v, bytes32 r, bytes32 s) = vm.sign(preconferPrivateKey, dataHash);
        bytes memory signature = abi.encodePacked(r, s, v);

        bytes32 challengeId = keccak256(signature);

        taiyiInteractiveChallenger.createChallengeAType{ value: bond }(
            preconfRequestAType, signature
        );

        vm.expectPartialRevert(ITaiyiInteractiveChallenger.ChallengeDoesNotExist.selector);

        taiyiInteractiveChallenger.resolveExpiredChallenge(
            keccak256("randomInvalidChallengeId")
        );

        vm.stopPrank();
    }

    // =========================================
    // Test: Resolve expired challenge fails with challenge does not exist (PreconfRequestBType)
    // =========================================
    function testResolveExpiredChallengeFailsWithDoesNotExistPreconfRequestBType()
        public
    {
        string memory json = vm.readFile(
            string.concat(
                vm.projectRoot(),
                "/test/test-data/zkvm/poi-preconf-type-b-included-test-data.json"
            )
        );

        uint256 genesisTimestamp = uint256(vm.parseJsonUint(json, ".genesis_time"));
        vm.prank(owner);
        parameterManager.setGenesisTimestamp(genesisTimestamp);

        vm.startPrank(user);
        vm.chainId(3_151_908);

        PreconfRequestBType memory preconfRequestBType = _readPreconfRequestBType(
            "/test/test-data/zkvm/poi-preconf-type-b-included-test-data.json"
        );

        uint256 bond = parameterManager.challengeBond();

        bytes32 dataHash =
            PreconfRequestLib.getPreconfRequestBTypeHash(preconfRequestBType);

        uint256 blockTimestamp = (
            preconfRequestBType.blockspaceAllocation.targetSlot
                + parameterManager.challengeCreationWindow()
        ) * parameterManager.slotTime() + parameterManager.genesisTimestamp();

        vm.warp(blockTimestamp);

        (uint8 v, bytes32 r, bytes32 s) = vm.sign(preconferPrivateKey, dataHash);
        bytes memory signature = abi.encodePacked(r, s, v);

        bytes32 challengeId = keccak256(signature);

        taiyiInteractiveChallenger.createChallengeBType{ value: bond }(
            preconfRequestBType, signature
        );

        vm.expectPartialRevert(ITaiyiInteractiveChallenger.ChallengeDoesNotExist.selector);

        taiyiInteractiveChallenger.resolveExpiredChallenge(
            keccak256("randomInvalidChallengeId")
        );

        vm.stopPrank();
    }

    // =========================================
    //  Test: Prove (PreconfRequestAType)
    // =========================================
    function testProveSuccessPreconfRequestAType() public {
        string memory json = vm.readFile(
            string.concat(
                vm.projectRoot(),
                "/test/test-data/zkvm/poi-preconf-type-a-included-test-data.json"
            )
        );

        bytes32 vk = bytes32(vm.parseBytes(vm.parseJsonString(json, ".vk")));
        uint256 genesisTimestamp = uint256(vm.parseJsonUint(json, ".genesis_time"));
        vm.startPrank(owner);
        taiyiInteractiveChallenger.setInteractiveFraudProofVKey(vk);
        parameterManager.setGenesisTimestamp(genesisTimestamp);
        vm.stopPrank();

        vm.startPrank(user);
        vm.chainId(3_151_908);

        // Decode proof values
        (
            uint64 proofBlockTimestamp,
            bytes32 proofBlockHash,
            address proofGatewayAddress,
            bytes memory proofSignature
        ) = abi.decode(
            vm.parseBytes(vm.parseJsonString(json, ".public_values")),
            (uint64, bytes32, address, bytes)
        );

        PreconfRequestAType memory preconfRequestAType = _readPreconfRequestAType(
            "/test/test-data/zkvm/poi-preconf-type-a-included-test-data.json"
        );

        uint256 bond = parameterManager.challengeBond();

        bytes32 dataHash =
            PreconfRequestLib.getPreconfRequestATypeHash(preconfRequestAType);

        (uint8 v, bytes32 r, bytes32 s) = vm.sign(preconferPrivateKey, dataHash);
        bytes memory signature = abi.encodePacked(r, s, v);

        bytes32 challengeId = keccak256(signature);

        taiyiInteractiveChallenger.createChallengeAType{ value: bond }(
            preconfRequestAType, signature
        );

        ITaiyiInteractiveChallenger.Challenge[] memory openChallenges =
            taiyiInteractiveChallenger.getOpenChallenges();

        assertEq(openChallenges.length, 1);
        assertEq(openChallenges[0].id, challengeId);

        string memory proofValues = vm.parseJsonString(json, ".public_values");
        string memory proofBytes = vm.parseJsonString(json, ".proof");

        bytes memory proofValuesBytes = vm.parseBytes(proofValues);
        bytes memory proofBytesBytes = vm.parseBytes(proofBytes);

        taiyiInteractiveChallenger.prove(challengeId, proofValuesBytes, proofBytesBytes);

        openChallenges = taiyiInteractiveChallenger.getOpenChallenges();
        assertEq(openChallenges.length, 0);

        vm.stopPrank();
    }

    // =========================================
    //  Test: Prove (PreconfRequestAType multiple txs)
    // =========================================
    function testProveSuccessPreconfRequestATypeMultipleTxs() public {
        string memory json = vm.readFile(
            string.concat(
                vm.projectRoot(),
                "/test/test-data/zkvm/poi-preconf-type-a-multiple-txs-included-test-data.json"
            )
        );

        bytes32 vk = bytes32(vm.parseBytes(vm.parseJsonString(json, ".vk")));
        uint256 genesisTimestamp = uint256(vm.parseJsonUint(json, ".genesis_time"));
        vm.startPrank(owner);
        taiyiInteractiveChallenger.setInteractiveFraudProofVKey(vk);
        parameterManager.setGenesisTimestamp(genesisTimestamp);
        vm.stopPrank();

        vm.startPrank(user);
        vm.chainId(3_151_908);

        // Decode proof values
        (
            uint64 proofBlockTimestamp,
            bytes32 proofBlockHash,
            address proofGatewayAddress,
            bytes memory proofSignature
        ) = abi.decode(
            vm.parseBytes(vm.parseJsonString(json, ".public_values")),
            (uint64, bytes32, address, bytes)
        );

        PreconfRequestAType memory preconfRequestAType = _readPreconfRequestAType(
            "/test/test-data/zkvm/poi-preconf-type-a-multiple-txs-included-test-data.json"
        );

        uint256 bond = parameterManager.challengeBond();

        bytes32 dataHash =
            PreconfRequestLib.getPreconfRequestATypeHash(preconfRequestAType);

        (uint8 v, bytes32 r, bytes32 s) = vm.sign(preconferPrivateKey, dataHash);
        bytes memory signature = abi.encodePacked(r, s, v);

        bytes32 challengeId = keccak256(signature);

        taiyiInteractiveChallenger.createChallengeAType{ value: bond }(
            preconfRequestAType, signature
        );

        ITaiyiInteractiveChallenger.Challenge[] memory openChallenges =
            taiyiInteractiveChallenger.getOpenChallenges();

        assertEq(openChallenges.length, 1);
        assertEq(openChallenges[0].id, challengeId);

        string memory proofValues = vm.parseJsonString(json, ".public_values");
        string memory proofBytes = vm.parseJsonString(json, ".proof");

        bytes memory proofValuesBytes = vm.parseBytes(proofValues);
        bytes memory proofBytesBytes = vm.parseBytes(proofBytes);

        taiyiInteractiveChallenger.prove(challengeId, proofValuesBytes, proofBytesBytes);

        openChallenges = taiyiInteractiveChallenger.getOpenChallenges();
        assertEq(openChallenges.length, 0);

        vm.stopPrank();
    }

    // =========================================
    //  Test: Prove (PreconfRequestBType)
    // =========================================
    function testProveSuccessPreconfRequestBType() public {
        string memory json = vm.readFile(
            string.concat(
                vm.projectRoot(),
                "/test/test-data/zkvm/poi-preconf-type-b-included-test-data.json"
            )
        );

        bytes32 vk = bytes32(vm.parseBytes(vm.parseJsonString(json, ".vk")));
        uint256 genesisTimestamp = uint256(vm.parseJsonUint(json, ".genesis_time"));
        vm.startPrank(owner);
        taiyiInteractiveChallenger.setInteractiveFraudProofVKey(vk);
        parameterManager.setGenesisTimestamp(genesisTimestamp);
        vm.stopPrank();

        vm.startPrank(user);
        vm.chainId(3_151_908);

        // Decode proof values
        (
            uint64 proofBlockTimestamp,
            bytes32 proofBlockHash,
            address proofGatewayAddress,
            bytes memory proofSignature
        ) = abi.decode(
            vm.parseBytes(vm.parseJsonString(json, ".public_values")),
            (uint64, bytes32, address, bytes)
        );

        PreconfRequestBType memory preconfRequestBType = _readPreconfRequestBType(
            "/test/test-data/zkvm/poi-preconf-type-b-included-test-data.json"
        );

        uint256 blockTimestamp = (
            preconfRequestBType.blockspaceAllocation.targetSlot
                + parameterManager.challengeCreationWindow()
        ) * parameterManager.slotTime() + parameterManager.genesisTimestamp();

        vm.warp(blockTimestamp);

        // EXPECTED HASH: 0x2ce44e62c1e10a4bb8dfbe6aad3cad0238e5798ddb0b1f7c2daf29e176ce9930
        bytes32 dataHash =
            PreconfRequestLib.getPreconfRequestBTypeHash(preconfRequestBType);

        (uint8 v, bytes32 r, bytes32 s) = vm.sign(preconferPrivateKey, dataHash);
        bytes memory signature = abi.encodePacked(r, s, v);
        bytes32 challengeId = keccak256(signature);

        uint256 bond = parameterManager.challengeBond();

        taiyiInteractiveChallenger.createChallengeBType{ value: bond }(
            preconfRequestBType, signature
        );

        ITaiyiInteractiveChallenger.Challenge[] memory openChallenges =
            taiyiInteractiveChallenger.getOpenChallenges();

        assertEq(openChallenges.length, 1);
        assertEq(openChallenges[0].id, challengeId);

        string memory proofValues = vm.parseJsonString(json, ".public_values");
        string memory proofBytes = vm.parseJsonString(json, ".proof");

        bytes memory proofValuesBytes = vm.parseBytes(proofValues);
        bytes memory proofBytesBytes = vm.parseBytes(proofBytes);

        taiyiInteractiveChallenger.prove(challengeId, proofValuesBytes, proofBytesBytes);

        openChallenges = taiyiInteractiveChallenger.getOpenChallenges();
        assertEq(openChallenges.length, 0);

        vm.stopPrank();
    }

    // =========================================
    //  Test: Get all challenges
    // =========================================
    function testGetChallenges() public {
        ITaiyiInteractiveChallenger.Challenge[] memory challenges =
            taiyiInteractiveChallenger.getChallenges();
        assertEq(challenges.length, 0);

        _createChallengePreconfRequestAType();
        challenges = taiyiInteractiveChallenger.getChallenges();
        assertEq(challenges.length, 1);

        _createChallengePreconfRequestBType();
        challenges = taiyiInteractiveChallenger.getChallenges();
        assertEq(challenges.length, 2);

        // Skip duration so the challenge is expired
        skip(parameterManager.challengeMaxDuration() + 1);
        taiyiInteractiveChallenger.resolveExpiredChallenge(challenges[0].id);

        challenges = taiyiInteractiveChallenger.getChallenges();
        assertEq(challenges.length, 2);
    }

    // =========================================
    //  Test: Get open challenges
    // =========================================
    function testGetOpenChallenges() public {
        ITaiyiInteractiveChallenger.Challenge[] memory openChallenges =
            taiyiInteractiveChallenger.getOpenChallenges();
        assertEq(openChallenges.length, 0);

        _createChallengePreconfRequestAType();
        openChallenges = taiyiInteractiveChallenger.getOpenChallenges();
        assertEq(openChallenges.length, 1);

        _createChallengePreconfRequestBType();
        openChallenges = taiyiInteractiveChallenger.getOpenChallenges();
        assertEq(openChallenges.length, 2);

        // Skip duration so the challenge is expired
        skip(parameterManager.challengeMaxDuration() + 1);
        taiyiInteractiveChallenger.resolveExpiredChallenge(openChallenges[0].id);

        openChallenges = taiyiInteractiveChallenger.getOpenChallenges();
        assertEq(openChallenges.length, 1);
    }

    // =========================================
    //  Test: Get challenge by id (PreconfRequestAType)
    // =========================================
    function testGetChallengeByIdPreconfRequestAType() public {
        vm.startPrank(user);
        vm.chainId(3_151_908);

        PreconfRequestAType memory preconfRequestAType = _readPreconfRequestAType(
            "/test/test-data/zkvm/poi-preconf-type-a-included-test-data.json"
        );

        uint256 bond = parameterManager.challengeBond();

        bytes32 dataHash =
            PreconfRequestLib.getPreconfRequestATypeHash(preconfRequestAType);

        (uint8 v, bytes32 r, bytes32 s) = vm.sign(preconferPrivateKey, dataHash);
        bytes memory signature = abi.encodePacked(r, s, v);

        bytes32 challengeId = keccak256(signature);

        taiyiInteractiveChallenger.createChallengeAType{ value: bond }(
            preconfRequestAType, signature
        );

        ITaiyiInteractiveChallenger.Challenge memory challenge =
            taiyiInteractiveChallenger.getChallenge(challengeId);

        assertEq(challenge.id, challengeId);
        // TODO[Martin]: Check challenge.createdAt
        assertEq(challenge.challenger, user);
        assertEq(challenge.commitmentSigner, preconfer);
        assertTrue(challenge.status == ITaiyiInteractiveChallenger.ChallengeStatus.Open);
        assertEq(challenge.preconfType, 0);
        assertEq(challenge.commitmentData, abi.encode(preconfRequestAType));
        assertEq(challenge.signature, signature);

        vm.stopPrank();
    }

    // =========================================
    //  Test: Get challenge by id fails with challenge does not exist
    // =========================================
    function testGetChallengeByIdFailsWithDoesNotExist() public {
        bytes32 challengeId = keccak256(abi.encodePacked("challengeId"));
        vm.expectRevert(ITaiyiInteractiveChallenger.ChallengeDoesNotExist.selector);
        taiyiInteractiveChallenger.getChallenge(challengeId);
    }

    // =========================================
    //  Test: Owner can set verifier gateway
    // =========================================
    function testOwnerCanSetVerifierGateway() public {
        vm.prank(owner);
        taiyiInteractiveChallenger.setVerifierGateway(address(0x123));
        assertEq(taiyiInteractiveChallenger.verifierGateway(), address(0x123));
    }

    // =========================================
    //  Test: User is not authorized to set verifier gateway
    // =========================================
    function testUserCannotSetVerifierGateway() public {
        vm.prank(user);
        vm.expectPartialRevert(Ownable.OwnableUnauthorizedAccount.selector);
        taiyiInteractiveChallenger.setVerifierGateway(address(0x123));
    }

    // =========================================
    // Test: Owner can set interactiveFraudProofVKey
    // =========================================
    function testOwnerCanSetInteractiveFraudProofVKey() public {
        vm.prank(owner);
        taiyiInteractiveChallenger.setInteractiveFraudProofVKey(bytes32(0));
        assertEq(taiyiInteractiveChallenger.interactiveFraudProofVKey(), bytes32(0));
    }

    // =========================================
    // Test: User is not authorized to set interactiveFraudProofVKey
    // =========================================
    function testUserCannotSetInteractiveFraudProofVKey() public {
        vm.prank(user);
        vm.expectPartialRevert(Ownable.OwnableUnauthorizedAccount.selector);
        taiyiInteractiveChallenger.setInteractiveFraudProofVKey(bytes32(0));
    }
}<|MERGE_RESOLUTION|>--- conflicted
+++ resolved
@@ -122,9 +122,9 @@
         return PreconfRequestBType({
             blockspaceAllocation: blockspaceAllocation,
             blockspaceAllocationSignature: bytes(blockspaceAllocationSignature),
-            gatewaySignedBlockspaceAllocation: hex"52e31ae52880f54549f244d411497e4990b2f8717cb61b7b0cae46cb2435fb3c072a6cf466b93a2539644bdc002480290794a0a96ee8c576f110f5185929b1771c",
+            underwriterSignedBlockspaceAllocation: hex"52e31ae52880f54549f244d411497e4990b2f8717cb61b7b0cae46cb2435fb3c072a6cf466b93a2539644bdc002480290794a0a96ee8c576f110f5185929b1771c",
             rawTx: bytes(transaction),
-            gatewaySignedRawTx: hex"42e31ae52880f54549f244d411497e4990b2f8717cb61b7b0cae46cb2435fb3c072a6cf466b93a2539644bdc002480290794a0a96ee8c576f110f5185929b1771c"
+            underwriterSignedRawTx: hex"42e31ae52880f54549f244d411497e4990b2f8717cb61b7b0cae46cb2435fb3c072a6cf466b93a2539644bdc002480290794a0a96ee8c576f110f5185929b1771c"
         });
     }
 
@@ -395,7 +395,6 @@
     // =========================================
     // Test: Fails to create challenge BType with challenge already exists
     // =========================================
-<<<<<<< HEAD
     function testCreateChallengeBTypeFailsAlreadyExists() public {
         string memory json = vm.readFile(
             string.concat(
@@ -403,41 +402,6 @@
                 "/test/test-data/zkvm/poi-preconf-type-b-included-test-data.json"
             )
         );
-=======
-    // function testCreateChallengeBType() public {
-    //     uint256 bond = parameterManager.challengeBond();
-
-    //     BlockspaceAllocation memory blockspaceAllocation = BlockspaceAllocation({
-    //         gasLimit: 100_000,
-    //         sender: 0xa83114A443dA1CecEFC50368531cACE9F37fCCcb,
-    //         recipient: 0x6d2e03b7EfFEae98BD302A9F836D0d6Ab0002766,
-    //         deposit: 1 ether,
-    //         tip: 1 ether,
-    //         targetSlot: vm.getBlockNumber(),
-    //         blobCount: 1
-    //     });
-
-    //     PreconfRequestBType memory preconfRequestBType = PreconfRequestBType({
-    //         blockspaceAllocation: blockspaceAllocation,
-    //         blockspaceAllocationSignature: hex"52e31ae52880f54549f244d411497e4990b2f8717cb61b7b0cae46cb2435fb3c072a6cf466b93a2539644bdc002480290794a0a96ee8c576f110f5185929b1771c",
-    //         underwriterSignedBlockspaceAllocation: hex"52e31ae52880f54549f244d411497e4990b2f8717cb61b7b0cae46cb2435fb3c072a6cf466b93a2539644bdc002480290794a0a96ee8c576f110f5185929b1771c",
-    //         rawTx: hex"53e31ae52880f54549f244d411497e4990b2f8717cb61b7b0cae46cb2435fb3c072a6cf466b93a2539644bdc002480290794a0a96ee8c576f110f5185929b1771c",
-    //         underwriterSignedRawTx: hex"42e31ae52880f54549f244d411497e4990b2f8717cb61b7b0cae46cb2435fb3c072a6cf466b93a2539644bdc002480290794a0a96ee8c576f110f5185929b1771c"
-    //     });
-
-    //     bytes32 dataHash = keccak256(abi.encode(
-    //         blockspaceAllocation,
-    //         preconfRequestBType.underwriterSignedRawTx
-    //     ));
-
-    //     (uint8 v, bytes32 r, bytes32 s) = vm.sign(signerPrivatekey, dataHash);
-    //     bytes memory signature = abi.encodePacked(r, s, v);
-
-    //     taiyiInteractiveChallenger.createChallengeBType{ value: bond }(
-    //         preconfRequestBType, signature
-    //     );
-    // }
->>>>>>> 77508779
 
         uint256 genesisTimestamp = uint256(vm.parseJsonUint(json, ".genesis_time"));
         vm.prank(owner);
@@ -446,21 +410,9 @@
         vm.startPrank(user);
         vm.chainId(3_151_908);
 
-<<<<<<< HEAD
         PreconfRequestBType memory preconfRequestBType = _readPreconfRequestBType(
             "/test/test-data/zkvm/poi-preconf-type-b-included-test-data.json"
         );
-=======
-        PreconfRequestBType memory preconfRequestBType = PreconfRequestBType({
-            blockspaceAllocation: blockspaceAllocation,
-            blockspaceAllocationSignature: bytes("blockspaceAllocationSignature"),
-            underwriterSignedBlockspaceAllocation: bytes(
-                "underwriterSignedBlockspaceAllocation"
-            ),
-            rawTx: bytes("rawTx"),
-            underwriterSignedRawTx: bytes("underwriterSignedRawTx")
-        });
->>>>>>> 77508779
 
         uint256 bond = parameterManager.challengeBond();
 
