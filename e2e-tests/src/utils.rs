--- conflicted
+++ resolved
@@ -23,13 +23,8 @@
     SUBMIT_TRANSACTION_PATH, SUBMIT_TYPEA_TRANSACTION_PATH,
 };
 use taiyi_primitives::{
-<<<<<<< HEAD
     BlockspaceAllocation as BlockspaceAlloc, PreconfFeeResponse, PreconfRequest, PreconfResponse,
-    SignedConstraints, SlotInfo, SubmitTransactionRequest,
-=======
-    BlockspaceAllocation, PreconfFeeResponse, PreconfRequestTypeB, PreconfResponse,
     SignedConstraints, SlotInfo, SubmitTransactionRequest, SubmitTypeATransactionRequest,
->>>>>>> 812b417d
 };
 use tokio::time::sleep;
 use tracing::{error, info};
