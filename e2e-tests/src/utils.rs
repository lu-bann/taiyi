--- conflicted
+++ resolved
@@ -264,11 +264,7 @@
     let transaction = TransactionRequest::default()
         .with_from(sender)
         .with_value(U256::from(1000))
-<<<<<<< HEAD
-        .with_nonce(1)
-=======
         .with_nonce(nonce)
->>>>>>> 941a2628
         .with_gas_limit(21_000)
         .with_to(sender)
         .with_max_fee_per_gas(fees.max_fee_per_gas)
