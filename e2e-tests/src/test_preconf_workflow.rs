use std::str::FromStr;

use alloy_consensus::Transaction;
use alloy_eips::eip2718::Encodable2718;
use alloy_primitives::{keccak256, Address, U256};
use alloy_provider::{network::EthereumWallet, Provider, ProviderBuilder};
use alloy_signer_local::PrivateKeySigner;
use alloy_sol_types::{sol, SolCall, SolValue};
use ethereum_consensus::crypto::PublicKey as BlsPublicKey;
use serde::de;
<<<<<<< HEAD
use taiyi_preconfer::metrics::provider;
use taiyi_primitives::{PreconfResponseData, SubmitTransactionRequest};
=======
use taiyi_preconfer::TaiyiCore;
use taiyi_primitives::{PreconfRequestTypeA, PreconfResponse, SubmitTransactionRequest};
>>>>>>> d5eca637
use tracing::{debug, info};
use uuid::Uuid;

use crate::{
    constant::{PRECONFER_ADDRESS, PRECONFER_BLS_PK, PRECONFER_ECDSA_SK},
    contract_call::{revert_call, taiyi_balance, taiyi_deposit},
    utils::{
        generate_reserve_blockspace_request, generate_submit_transaction_request, generate_tx,
        generate_tx_with_nonce, generate_type_a_request, generate_type_a_request_with_nonce,
        get_available_slot, get_block_from_slot, get_constraints_from_relay, get_preconf_fee,
        health_check, new_account, send_reserve_blockspace_request,
        send_submit_transaction_request, send_type_a_request, setup_env, verify_tx_in_block,
        verify_txs_inclusion, wati_until_deadline_of_slot, ErrorResponse,
    },
};

#[tokio::test]
async fn test_preconf_fee() -> eyre::Result<()> {
    // Start taiyi command in background
    let (taiyi_handle, config) = setup_env().await?;

    let available_slot = get_available_slot(&config.taiyi_url()).await?;
    let target_slot = available_slot.first().unwrap().slot;
    let preconf_fee = get_preconf_fee(&config.taiyi_url(), target_slot).await?;
    info!("preconf_fee: {:?}", preconf_fee);

    taiyi_handle.abort();
    Ok(())
}

#[tokio::test]
async fn test_health_check() -> eyre::Result<()> {
    // Start taiyi command in background
    let (taiyi_handle, config) = setup_env().await?;

    let health_check = health_check(&config.taiyi_url()).await?;
    info!("health_check: {:?}", health_check);

    taiyi_handle.abort();
    Ok(())
}

#[tokio::test]
async fn test_type_b_preconf_request() -> eyre::Result<()> {
    // Start taiyi command in background
    let (taiyi_handle, config) = setup_env().await?;
    let signer = new_account(&config).await?;

    let provider = ProviderBuilder::new()
        .with_recommended_fillers()
        .wallet(EthereumWallet::new(signer.clone()))
        .on_builtin(&config.execution_url)
        .await?;
    let chain_id = provider.get_chain_id().await?;

    // Deposit 1ether to TaiyiCore
    taiyi_deposit(provider.clone(), 1_000_000_000_000_000, &config).await?;

    let balance = taiyi_balance(provider.clone(), signer.address(), &config).await?;
    assert_eq!(balance, U256::from(1_000_000_000_000_000u64));

    // Pick a slot from the lookahead
    let available_slot = get_available_slot(&config.taiyi_url()).await?;
    info!("available_slot: {:?}", available_slot);
    let target_slot = available_slot.first().unwrap().slot;

    // Fetch preconf fee for the target slot
    let fee = get_preconf_fee(&config.taiyi_url(), target_slot).await?;

    // Generate request and signature
    let (blockspace_request, signature) =
        generate_reserve_blockspace_request(signer.clone(), target_slot, 21_0000, 0, fee, chain_id)
            .await;

    info!("Submitting request for target slot: {:?}", target_slot);

    // Reserve blockspace
    let res =
        send_reserve_blockspace_request(blockspace_request.clone(), signature, &config.taiyi_url())
            .await?;
    let status = res.status();
    let body = res.bytes().await?;
    info!("reserve_blockspace response: {:?}", body);

    let request_id = serde_json::from_slice::<Uuid>(&body)?;
    assert_eq!(status, 200);

    // Submit transaction
    // Generate request and signature
    let transaction = generate_tx(&config.execution_url, signer.clone()).await.unwrap();
    let (request, signature) =
        generate_submit_transaction_request(signer.clone(), transaction.clone(), request_id).await;

    let res =
        send_submit_transaction_request(request.clone(), signature, &config.taiyi_url()).await?;
    let status = res.status();
    let body = res.bytes().await?;
    info!("submit transaction response: {:?}", body);
    assert_eq!(status, 200);
    let preconf_response: PreconfResponseData = serde_json::from_slice(&body)?;
    assert_eq!(preconf_response.request_id, request_id);

    let commitment = preconf_response.data.commitment.unwrap();
    let mut tx_bytes = Vec::new();
    transaction.clone().encode_2718(&mut tx_bytes);
    let raw_tx = format!("0x{}", hex::encode(&tx_bytes));
    let data =
        keccak256((blockspace_request.hash(chain_id), raw_tx.as_bytes()).abi_encode_packed());
    let signer = commitment.recover_address_from_prehash(&data).unwrap();
    assert!(signer == Address::from_str(PRECONFER_ADDRESS).unwrap());

    wati_until_deadline_of_slot(&config, target_slot).await?;

    let constraints = get_constraints_from_relay(&config.relay_url, target_slot).await?;
    let mut txs = Vec::new();
    for constraint in constraints.iter() {
        let message = constraint.message.clone();
        let decoded_txs = message.decoded_tx().unwrap();
        txs.extend(decoded_txs);
    }
    assert!(txs.contains(&transaction));

    let fee_recipient = Address::from_str("0x8943545177806ed17b9f23f0a21ee5948ecaa776").unwrap();
    let sponsor_eth_selector = TaiyiCore::sponsorEthBatchCall::SELECTOR;
    let get_tip_selector = TaiyiCore::getTipCall::SELECTOR;
    let mut sponsor_tx = None;
    let mut get_tip_tx = None;
    let mut payout_tx = None;
    for tx in &txs {
        if tx.kind().is_call() {
            let selector = tx.input().get(0..4).unwrap_or_default();
            if selector == sponsor_eth_selector {
                sponsor_tx = Some(tx.clone());
            } else if selector == get_tip_selector {
                get_tip_tx = Some(tx.clone());
            }
        }

        if payout_tx.is_none() && tx.to().unwrap() == fee_recipient {
            payout_tx = Some(tx.clone());
        }
    }
    assert!(sponsor_tx.is_some());
    assert!(get_tip_tx.is_some());
    assert!(payout_tx.is_some());

    let signed_constraints = constraints.first().unwrap().clone();
    let message = signed_constraints.message;

    assert_eq!(
        message.pubkey,
        BlsPublicKey::try_from(hex::decode(PRECONFER_BLS_PK).unwrap().as_slice()).unwrap()
    );
    assert_eq!(message.slot, target_slot);

    info!("Waiting for slot {} to be available", target_slot);
    wati_until_deadline_of_slot(&config, target_slot + 1).await?;
    let block_number = get_block_from_slot(&config.beacon_url, target_slot).await?;
    info!("Block number: {}", block_number);

    assert!(
        verify_tx_in_block(&config.execution_url, block_number, transaction.tx_hash().clone())
            .await
            .is_ok(),
        "tx is not in the block"
    );

    // Optionally, cleanup when done
    taiyi_handle.abort();
    Ok(())
}

#[tokio::test]
async fn test_reserve_blockspace_invalid_insufficient_balance() -> eyre::Result<()> {
    let (taiyi_handle, config) = setup_env().await?;
    let signer = new_account(&config).await?;

    let wallet = EthereumWallet::new(signer.clone());
    let provider = ProviderBuilder::new()
        .with_recommended_fillers()
        .wallet(wallet.clone())
        .on_builtin(&config.execution_url)
        .await?;
    let chain_id = provider.get_chain_id().await?;

    let balance = taiyi_balance(provider.clone(), signer.address(), &config).await?;
    assert_eq!(balance, U256::from(0));
    let available_slot = get_available_slot(&config.taiyi_url()).await?;
    let target_slot = available_slot.first().unwrap().slot;
    info!("Target slot: {:?}", target_slot);

    let fee = get_preconf_fee(&config.taiyi_url(), target_slot).await?;

    // Generate request and signature
    let (request, signature) =
        generate_reserve_blockspace_request(signer.clone(), target_slot, 100000, 0, fee, chain_id)
            .await;

    // Reserve blockspace
    let res = send_reserve_blockspace_request(request, signature, &config.taiyi_url()).await?;
    let status = res.status();
    let body = res.bytes().await?;
    info!("reserve_blockspace response: {:?}", body);
    let response = serde_json::from_slice::<ErrorResponse>(&body)?;
    assert_eq!(status, 400);
    assert!(response.message.contains("InsufficientEscrowBalance"));
    taiyi_handle.abort();
    Ok(())
}

#[tokio::test]
async fn test_reserve_blockspace_invalid_reverter() -> eyre::Result<()> {
    let (taiyi_handle, config) = setup_env().await?;
    let signer = new_account(&config).await?;

    let wallet = EthereumWallet::new(signer.clone());
    let provider = ProviderBuilder::new()
        .with_recommended_fillers()
        .wallet(wallet.clone())
        .on_builtin(&config.execution_url)
        .await?;
    let chain_id = provider.get_chain_id().await?;

    taiyi_deposit(provider.clone(), 100_000, &config).await?;
    let balance = taiyi_balance(provider.clone(), signer.address(), &config).await?;
    assert_eq!(balance, U256::from(100_000));

    let available_slot = get_available_slot(&config.taiyi_url()).await?;
    if available_slot.is_empty() {
        return Ok(());
    }
    let target_slot = available_slot.first().unwrap().slot;
    info!("Target slot: {:?}", target_slot);

    let fee = get_preconf_fee(&config.taiyi_url(), target_slot).await?;

    // Generate request and signature
    let (request, signature) =
        generate_reserve_blockspace_request(signer.clone(), target_slot, 100000, 0, fee, chain_id)
            .await;

    // Reserve blockspace
    let res = send_reserve_blockspace_request(request, signature, &config.taiyi_url()).await?;
    let status = res.status();
    let body = res.bytes().await?;
    info!("reserve_blockspace response: {:?}", body);
    let request_id = serde_json::from_slice::<Uuid>(&body)?;
    assert_eq!(status, 200);

    let tx = revert_call(provider, &wallet).await?;
    // Submit transaction
    // Generate request and signature
    let (request, signature) =
        generate_submit_transaction_request(signer.clone(), tx, request_id).await;

    let res =
        send_submit_transaction_request(request.clone(), signature, &config.taiyi_url()).await?;
    let status = res.status();
    let body = res.bytes().await?;
    info!("submit transaction response: {:?}", body);
    let preconf_response: PreconfResponseData = serde_json::from_slice(&body)?;
    // CUrrently revert tx is not rejected.
    assert_eq!(status, 200);
    assert_eq!(preconf_response.request_id, request_id);
    taiyi_handle.abort();
    Ok(())
}

#[tokio::test]
async fn test_exhaust_is_called_for_requests_without_preconf_txs() -> eyre::Result<()> {
    // Start taiyi command in background
    let (taiyi_handle, config) = setup_env().await?;
    let signer = new_account(&config).await?;

    let provider = ProviderBuilder::new()
        .with_recommended_fillers()
        .wallet(EthereumWallet::new(signer.clone()))
        .on_builtin(&config.execution_url)
        .await?;
    let chain_id = provider.get_chain_id().await?;

    // Deposit 1ether to TaiyiCore
    taiyi_deposit(provider.clone(), 1_000_000_000_000_000, &config).await?;
    let balance = taiyi_balance(provider.clone(), signer.address(), &config).await?;
    assert_eq!(balance, U256::from(1_000_000_000_000_000u64));
    let available_slot = get_available_slot(&config.taiyi_url()).await?;
    let target_slot = available_slot.first().unwrap().slot;
    info!("Target slot: {:?}", target_slot);

    let fee = get_preconf_fee(&config.taiyi_url(), target_slot).await?;

    // Generate request and signature
    let (request, signature) =
        generate_reserve_blockspace_request(signer.clone(), target_slot, 21_0000, 0, fee, chain_id)
            .await;

    // Reserve blockspace
    let res =
        send_reserve_blockspace_request(request.clone(), signature, &config.taiyi_url()).await?;
    let status = res.status();
    assert_eq!(status, 200);

    wati_until_deadline_of_slot(&config, target_slot).await?;

    let constraints = get_constraints_from_relay(&config.relay_url, target_slot).await?;
    let mut txs = Vec::new();
    for constraint in constraints.iter() {
        let message = constraint.message.clone();
        let decoded_txs = message.decoded_tx().unwrap();
        txs.extend(decoded_txs);
    }

    let exhaust_func_selector = TaiyiCore::exhaustCall::SELECTOR;

    let mut exhaust_tx = None;
    for tx in &txs {
        if tx.kind().is_call() {
            let selector = tx.input().get(0..4).unwrap();
            if selector == exhaust_func_selector {
                exhaust_tx = Some(tx.clone());
                break;
            }
        }
    }
    assert!(exhaust_tx.is_some());

    wati_until_deadline_of_slot(&config, target_slot + 1).await?;
    let block_number = get_block_from_slot(&config.beacon_url, target_slot).await?;
    info!("Block number: {}", block_number);

    assert!(
        verify_tx_in_block(
            &config.execution_url,
            block_number,
            exhaust_tx.unwrap().tx_hash().clone()
        )
        .await
        .is_ok(),
        "exhaust tx is not in the block"
    );

    let balance_after = taiyi_balance(provider, signer.address(), &config).await?;
    assert_eq!(balance_after, balance - request.deposit);

    // Optionally, cleanup when done
    taiyi_handle.abort();
    Ok(())
}

// ============================= Type A preconf request =============================

#[tokio::test]
async fn test_type_a_preconf_request() -> eyre::Result<()> {
    // Start taiyi command in background
    let (taiyi_handle, config) = setup_env().await?;
    let signer = new_account(&config).await?;

    let provider =
        ProviderBuilder::new().with_recommended_fillers().on_builtin(&config.execution_url).await?;
    let chain_id = provider.get_chain_id().await?;

    // Pick a slot from the lookahead
    let available_slot = get_available_slot(&config.taiyi_url()).await?;
    let target_slot = available_slot.first().unwrap().slot;

    // Fetch preconf fee for the target slot
    let fee = get_preconf_fee(&config.taiyi_url(), target_slot).await?;

    // Generate request and signature
    let (request, signature) =
        generate_type_a_request(signer.clone(), target_slot, &config.execution_url, fee).await?;

    info!("Submitting request for target slot: {:?}", target_slot);
    let res = send_type_a_request(request.clone(), signature, &config.taiyi_url()).await?;
    let status = res.status();
    let body = res.bytes().await?;
    info!("submit Type A request response: {:?}", body);
    assert_eq!(status, 200);
    let preconf_response: PreconfResponseData = serde_json::from_slice(&body)?;
    info!("preconf_response: {:?}", preconf_response);

    let commitment = preconf_response.data.commitment.unwrap();
    let type_a = PreconfRequestTypeA {
        tip_transaction: request.tip_transaction.clone(),
        preconf_tx: request.preconf_transaction.clone(),
        target_slot: request.target_slot,
        sequence_number: preconf_response.data.sequence_num,
        signer: signer.address(),
    };
    let data = type_a.digest(chain_id);
    let signer = commitment.recover_address_from_prehash(&data).unwrap();
    assert!(signer == Address::from_str(PRECONFER_ADDRESS).unwrap());

    wati_until_deadline_of_slot(&config, target_slot).await?;

    let constraints = get_constraints_from_relay(&config.relay_url, target_slot).await?;
    let mut txs = Vec::new();
    for constraint in constraints.iter() {
        let message = constraint.message.clone();
        let decoded_txs = message.decoded_tx().unwrap();
        txs.extend(decoded_txs);
    }

    // check if constraints contains our transaction
    assert!(txs.contains(&request.preconf_transaction.first().unwrap()));
    assert!(txs.contains(&request.tip_transaction));

    wati_until_deadline_of_slot(&config, target_slot + 2).await?;
    let block_number = get_block_from_slot(&config.beacon_url, target_slot).await?;
    info!("Block number: {}", block_number);

    assert!(
        verify_tx_in_block(
            &config.execution_url,
            block_number,
            request.tip_transaction.tx_hash().clone()
        )
        .await
        .is_ok(),
        "tip tx is not in the block"
    );
    assert!(
        verify_tx_in_block(
            &config.execution_url,
            block_number,
            request.preconf_transaction.first().unwrap().tx_hash().clone()
        )
        .await
        .is_ok(),
        "preconf tx is not in the block"
    );

    // Optionally, cleanup when done
    taiyi_handle.abort();
    Ok(())
}

#[tokio::test]
async fn test_type_a_and_type_b_requests() -> eyre::Result<()> {
    // Start taiyi command in background
    let (taiyi_handle, config) = setup_env().await?;
    let signer = new_account(&config).await?;

    let provider = ProviderBuilder::new()
        .with_recommended_fillers()
        .wallet(EthereumWallet::new(signer.clone()))
        .on_builtin(&config.execution_url)
        .await?;
    let chain_id = provider.get_chain_id().await?;

    // Deposit 1ether to TaiyiCore
    taiyi_deposit(provider.clone(), 1_000_000_000_000_000, &config).await?;

    let balance = taiyi_balance(provider.clone(), signer.address(), &config).await?;
    assert_eq!(balance, U256::from(1_000_000_000_000_000u64));

    let mut nonce = provider.get_transaction_count(signer.address()).await?;
    let mut submitted_txs = Vec::new();

    let available_slot = get_available_slot(&config.taiyi_url()).await?;
    let requests_lim = available_slot.len().min(10);
    for (idx, slot) in available_slot.iter().enumerate() {
        if idx >= requests_lim {
            break;
        }
        let target_slot = slot.slot;
        let fee = get_preconf_fee(&config.taiyi_url(), target_slot).await?;

        // Generate request and signature
        let (request, signature) = generate_type_a_request_with_nonce(
            signer.clone(),
            target_slot,
            &config.execution_url,
            fee.clone(),
            nonce,
        )
        .await?;
        nonce += 2;

        let res = send_type_a_request(request.clone(), signature, &config.taiyi_url()).await?;
        let status = res.status();
        let body = res.bytes().await?;
        info!("submit Type A request response: {:?}", body);
        assert_eq!(status, 200);
        let preconf_response: PreconfResponseData = serde_json::from_slice(&body)?;
        info!("preconf_response: {:?}", preconf_response);
        submitted_txs.push(request.tip_transaction.clone());
        submitted_txs.push(request.preconf_transaction.first().unwrap().clone());

        // Generate request and signature
        let (request, signature) = generate_reserve_blockspace_request(
            signer.clone(),
            target_slot,
            21_0000,
            0,
            fee,
            chain_id,
        )
        .await;

        // Reserve blockspace
        let res = send_reserve_blockspace_request(request.clone(), signature, &config.taiyi_url())
            .await?;
        let status = res.status();
        let body = res.bytes().await?;
        info!("reserve_blockspace response: {:?}", body);

        let request_id = serde_json::from_slice::<Uuid>(&body)?;
        assert_eq!(status, 200);

        let transaction =
            generate_tx_with_nonce(&config.execution_url, signer.clone(), nonce).await.unwrap();
        let (request, signature) =
            generate_submit_transaction_request(signer.clone(), transaction.clone(), request_id)
                .await;

        let res = send_submit_transaction_request(request.clone(), signature, &config.taiyi_url())
            .await?;
        let status = res.status();
        let body = res.bytes().await?;
        info!("submit transaction response: {:?}", body);
        assert_eq!(status, 200);
        submitted_txs.push(transaction);

        nonce += 1;
    }

    wati_until_deadline_of_slot(&config, available_slot.get(requests_lim - 1).unwrap().slot + 1)
        .await?;
    assert!(verify_txs_inclusion(&config.execution_url, submitted_txs).await.is_ok());

    taiyi_handle.abort();
    Ok(())
}<|MERGE_RESOLUTION|>--- conflicted
+++ resolved
@@ -8,13 +8,8 @@
 use alloy_sol_types::{sol, SolCall, SolValue};
 use ethereum_consensus::crypto::PublicKey as BlsPublicKey;
 use serde::de;
-<<<<<<< HEAD
-use taiyi_preconfer::metrics::provider;
-use taiyi_primitives::{PreconfResponseData, SubmitTransactionRequest};
-=======
 use taiyi_preconfer::TaiyiCore;
-use taiyi_primitives::{PreconfRequestTypeA, PreconfResponse, SubmitTransactionRequest};
->>>>>>> d5eca637
+use taiyi_primitives::{PreconfRequestTypeA, PreconfResponseData, SubmitTransactionRequest};
 use tracing::{debug, info};
 use uuid::Uuid;
 
@@ -117,7 +112,7 @@
     let preconf_response: PreconfResponseData = serde_json::from_slice(&body)?;
     assert_eq!(preconf_response.request_id, request_id);
 
-    let commitment = preconf_response.data.commitment.unwrap();
+    let commitment = preconf_response.commitment.unwrap();
     let mut tx_bytes = Vec::new();
     transaction.clone().encode_2718(&mut tx_bytes);
     let raw_tx = format!("0x{}", hex::encode(&tx_bytes));
@@ -396,12 +391,12 @@
     let preconf_response: PreconfResponseData = serde_json::from_slice(&body)?;
     info!("preconf_response: {:?}", preconf_response);
 
-    let commitment = preconf_response.data.commitment.unwrap();
+    let commitment = preconf_response.commitment.unwrap();
     let type_a = PreconfRequestTypeA {
         tip_transaction: request.tip_transaction.clone(),
         preconf_tx: request.preconf_transaction.clone(),
         target_slot: request.target_slot,
-        sequence_number: preconf_response.data.sequence_num,
+        sequence_number: preconf_response.sequence_num,
         signer: signer.address(),
     };
     let data = type_a.digest(chain_id);
