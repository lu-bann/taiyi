use std::{
    future::Future,
    sync::Arc,
    time::{Duration, SystemTime, UNIX_EPOCH},
};

use alloy_consensus::{constants::GWEI_TO_WEI, Header, Transaction};
use alloy_eips::{eip1559::BaseFeeParams, eip2718::Encodable2718, BlockId};
use alloy_network::{EthereumWallet, TransactionBuilder};
use alloy_primitives::{
    keccak256, private::alloy_rlp::Decodable, Address, Bytes, PrimitiveSignature, U256,
};
use alloy_provider::{ext::DebugApi, utils::EIP1559_MIN_PRIORITY_FEE, Provider};
use ethereum_consensus::{
    clock::from_system_time, deneb::mainnet::MAX_BYTES_PER_TRANSACTION, primitives::BlsPublicKey,
    ssz::prelude::ByteList,
};
use futures::StreamExt;
use reqwest::Url;
use taiyi_primitives::{
<<<<<<< HEAD
    BlockspaceAllocation, ConstraintsMessage, PreconfRequest, PreconfRequestTypeA,
    PreconfRequestTypeB, PreconfResponse, SignableBLS, SignedConstraints, SubmitTransactionRequest,
    SubmitTypeATransactionRequest,
=======
    BlockspaceAllocation, ConstraintsMessage, ContextExt, PreconfRequest, PreconfResponse,
    PreconfStatus, PreconfStatusResponse, SignableBLS, SignedConstraints, SlotInfo,
    SubmitTransactionRequest,
>>>>>>> 6b8cd396
};
use tracing::{debug, error, info};
use uuid::Uuid;

use crate::{
    clients::{relay_client::RelayClient, signer_client::SignerClient},
    context_ext::ContextExt,
    contract::{core::TaiyiCore, to_solidity_type},
    error::{PoolError, RpcError},
    network_state::NetworkState,
    preconf_pool::{PreconfPool, PreconfPoolBuilder},
};

#[derive(Clone)]
pub struct PreconfState<P> {
    network_state: NetworkState,
    preconf_pool: Arc<PreconfPool>,
    relay_client: RelayClient,
    signer_client: SignerClient,
    provider: P,
}

impl<P> PreconfState<P>
where
    P: Provider + Clone + Send + Sync + 'static,
{
    pub fn new(
        network_state: NetworkState,
        relay_client: RelayClient,
        signer_client: SignerClient,
        execution_rpc_url: Url,
        taiyi_escrow_address: Address,
        provider: P,
    ) -> Self {
        let preconf_pool = PreconfPoolBuilder::new().build(execution_rpc_url, taiyi_escrow_address);
        Self { relay_client, network_state, preconf_pool, signer_client, provider }
    }

    pub fn spawn_constraint_submitter(self) -> impl Future<Output = eyre::Result<()>> {
        let relay_client = self.relay_client.clone();
        let context = self.network_state.context();
        let genesis_time = match context.genesis_time() {
            Ok(genesis_time) => genesis_time,
            Err(_) => context.min_genesis_time + context.genesis_delay,
        };
        let chain_id = self.network_state.chain_id();
        info!("Starting constraint submitter, chain_id: {chain_id}");

        async move {
            let clock =
                from_system_time(genesis_time, context.seconds_per_slot, context.slots_per_epoch);
            let mut slot_stream = clock.into_stream();
            while let Some(slot) = slot_stream.next().await {
                let next_slot = slot + 1;

                let submit_constraint_deadline_duration =
                    context.get_deadline_of_slot(next_slot).saturating_sub(
                        SystemTime::now()
                            .duration_since(UNIX_EPOCH)
                            .expect("Time went backwards")
                            .as_secs(),
                    );

                // calculate base fee for next slot based on parent header
                // Its fine to use latest block as we are submitting constraints for next block
                let rlp_encoded_header =
                    self.provider.debug_get_raw_header(BlockId::latest()).await?;
                let header = Header::decode(&mut rlp_encoded_header.as_ref())?;
                let (base_fee, priority_fee) =
                    match header.next_block_base_fee(BaseFeeParams::ethereum()) {
                        Some(base_fee) => (base_fee.into(), EIP1559_MIN_PRIORITY_FEE),
                        None => {
                            let estimate = self.provider.estimate_eip1559_fees(None).await?;
                            (estimate.max_fee_per_gas, estimate.max_priority_fee_per_gas)
                        }
                    };
                let blob_fee = header.next_block_blob_fee().unwrap();
                let blob_excess_fee = header.next_block_excess_blob_gas().unwrap();

                // wait unit the deadline to submit constraints
                tokio::time::sleep(Duration::from_secs(submit_constraint_deadline_duration)).await;

                info!(base_fee=?base_fee, priority_fee=?priority_fee, blob_fee=?blob_fee, blob_excess_fee=?blob_excess_fee);

                let signer = self.signer_client.ecdsa_signer();
                let wallet = EthereumWallet::from(signer.clone());
                let sender = self.signer_client.ecdsa_address();

                let taiyi_core =
                    TaiyiCore::new(self.preconf_pool.taiyi_escrow_address, self.provider.clone());

                let mut constraints = Vec::new();
                let mut sponsoring_tx = Vec::new();
                let mut type_a_txs = Vec::new();
                let mut type_b_txs = Vec::new();
                let mut exhaust_txs = Vec::new();

                let mut nonce = self.provider.get_transaction_count(sender).await?;

                // Accounts to sponsor gas for
                let mut accounts = Vec::new();
                // Amounts to sponsor for each account
                let mut amounts = Vec::new();

                match self.preconf_pool.ready_requests(next_slot) {
                    Ok(preconf_requests) => {
                        for preconf_req in preconf_requests {
<<<<<<< HEAD
                            match preconf_req {
                                PreconfRequest::TypeA(request) => {
                                    let tip_tx_gas_uesd = self
                                        .preconf_pool
                                        .calculate_gas_used(request.tip_transaction.clone())
                                        .await?;
                                    let mut preconf_tx_gas_used: u64 = 0;
                                    for preconf_tx in request.preconf_tx.clone() {
                                        let gas_used = self
                                            .preconf_pool
                                            .calculate_gas_used(preconf_tx)
                                            .await?;
                                        preconf_tx_gas_used += gas_used;
                                    }

                                    accounts
                                        .push(request.signer().expect("Signer must be present"));
                                    amounts.push(U256::from(
                                        (tip_tx_gas_uesd + preconf_tx_gas_used) as u128 * base_fee,
                                    ));

                                    let mut tx_encoded = Vec::new();
                                    request.tip_transaction.encode_2718(&mut tx_encoded);
                                    let tx_ref: &[u8] = tx_encoded.as_ref();
                                    let tx_bytes: ByteList<MAX_BYTES_PER_TRANSACTION> =
                                        tx_ref.try_into().expect("tx bytes too big");
                                    type_a_txs.push(tx_bytes);

                                    for preconf_tx in request.preconf_tx {
                                        let mut tx_encoded = Vec::new();
                                        preconf_tx.encode_2718(&mut tx_encoded);
                                        let tx_ref: &[u8] = tx_encoded.as_ref();
                                        let tx_bytes: ByteList<MAX_BYTES_PER_TRANSACTION> =
                                            tx_ref.try_into().expect("tx bytes too big");
                                        type_a_txs.push(tx_bytes);
                                    }
                                }
                                PreconfRequest::TypeB(preconf_req) => {
                                    if let Some(ref tx) = preconf_req.transaction {
                                        // calculate gas used
                                        let gas_used = self
                                            .preconf_pool
                                            .calculate_gas_used(tx.clone())
                                            .await?;

                                        accounts.push(
                                            preconf_req.signer().expect("Signer must be present"),
                                        );
                                        amounts.push(U256::from(gas_used as u128 * base_fee));

                                        // preconf tx
                                        let mut tx_encoded = Vec::new();
                                        tx.encode_2718(&mut tx_encoded);
                                        let tx_ref: &[u8] = tx_encoded.as_ref();
                                        let tx_bytes: ByteList<MAX_BYTES_PER_TRANSACTION> =
                                            tx_ref.try_into().expect("tx bytes too big");
                                        type_b_txs.push(tx_bytes);

                                        // Append with a transaction that calls get_tip() on TaiyiCore contract
                                        let blockspace_allocation_sig_user = preconf_req.alloc_sig;
                                        let blockspace_allocation_sig_gateway = self
                                            .signer_client
                                            .sign_with_ecdsa(preconf_req.allocation.digest())
                                            .await
                                            .map_err(|e| {
                                                RpcError::SignatureError(format!("{e:?}"))
                                            })?;
                                        let gateway_signed_raw_tx = self
                                            .signer_client
                                            .sign_with_ecdsa(keccak256(tx_encoded.clone()))
                                            .await
                                            .map_err(|e| {
                                                RpcError::SignatureError(format!(
                                                    "Failed to issue commitment: {e:?}"
                                                ))
                                            })?;
                                        let preconf_request_type_b = to_solidity_type(
                                            preconf_req,
                                            blockspace_allocation_sig_user,
                                            blockspace_allocation_sig_gateway,
                                            tx_encoded.into(),
                                            gateway_signed_raw_tx,
                                            self.preconf_pool.taiyi_escrow_address,
                                        );

                                        // Call getTip() on TaiyiCore contract
                                        let get_tip_tx = taiyi_core
                                            .getTip(preconf_request_type_b)
                                            .into_transaction_request()
                                            .with_nonce(nonce)
                                            .with_gas_limit(100_000)
                                            .with_max_fee_per_gas(base_fee)
                                            .with_max_priority_fee_per_gas(priority_fee)
                                            .build(&wallet)
                                            .await?;
                                        // increment nonce
                                        nonce += 1;
                                        let mut tx_encoded = Vec::new();
                                        get_tip_tx.encode_2718(&mut tx_encoded);
                                        let tx_ref: &[u8] = tx_encoded.as_ref();
                                        let tx_bytes: ByteList<MAX_BYTES_PER_TRANSACTION> =
                                            tx_ref.try_into().expect("tx bytes too big");
                                        type_b_txs.push(tx_bytes);
                                    }
                                }
=======
                            if let Some(ref tx) = preconf_req.transaction {
                                // calculate gas used
                                let gas_used =
                                    self.preconf_pool.calculate_gas_used(tx.clone()).await?;

                                accounts
                                    .push(preconf_req.signer().expect("Signer must be present"));
                                amounts.push(U256::from(gas_used as u128 * base_fee));

                                // preconf tx
                                let mut tx_encoded = Vec::new();
                                tx.encode_2718(&mut tx_encoded);
                                let tx_ref: &[u8] = tx_encoded.as_ref();
                                let tx_bytes: ByteList<MAX_BYTES_PER_TRANSACTION> =
                                    tx_ref.try_into().expect("tx bytes too big");
                                txs.push(tx_bytes);

                                // Append with a transaction that calls get_tip() on TaiyiCore contract
                                let blockspace_allocation_sig_user = preconf_req.alloc_sig;
                                let blockspace_allocation_sig_gateway = self
                                    .signer_client
                                    .sign_with_ecdsa(preconf_req.allocation.digest())
                                    .await
                                    .map_err(|e| RpcError::SignatureError(format!("{e:?}")))?;
                                let gateway_signed_raw_tx = self
                                    .signer_client
                                    .sign_with_ecdsa(keccak256(tx_encoded.clone()))
                                    .await
                                    .map_err(|e| {
                                        RpcError::SignatureError(format!(
                                            "Failed to issue commitment: {e:?}"
                                        ))
                                    })?;
                                let preconf_request_type_b = to_solidity_type(
                                    preconf_req,
                                    blockspace_allocation_sig_user,
                                    blockspace_allocation_sig_gateway,
                                    tx_encoded.into(),
                                    gateway_signed_raw_tx,
                                    self.preconf_pool.taiyi_escrow_address,
                                );

                                // Call getTip() on TaiyiCore contract
                                let get_tip_tx = taiyi_core
                                    .getTip(preconf_request_type_b)
                                    .into_transaction_request()
                                    .with_chain_id(chain_id)
                                    .with_nonce(nonce)
                                    .with_gas_limit(1_000_000)
                                    .with_max_fee_per_gas(base_fee)
                                    .with_max_priority_fee_per_gas(priority_fee)
                                    .build(&wallet)
                                    .await?;
                                // increment nonce
                                nonce += 1;
                                let mut tx_encoded = Vec::new();
                                get_tip_tx.encode_2718(&mut tx_encoded);
                                let tx_ref: &[u8] = tx_encoded.as_ref();
                                let tx_bytes: ByteList<MAX_BYTES_PER_TRANSACTION> =
                                    tx_ref.try_into().expect("tx bytes too big");
                                txs.push(tx_bytes);
>>>>>>> 6b8cd396
                            }
                        }

                        //  gas sponsorship tx
                        let sponsor_tx = taiyi_core
                            .sponsorEthBatch(accounts, amounts)
                            .into_transaction_request()
                            .with_nonce(nonce)
                            .with_chain_id(chain_id)
                            .with_gas_limit(1_000_000)
                            .with_max_fee_per_gas(base_fee)
                            .with_max_priority_fee_per_gas(priority_fee)
                            .build(&wallet)
                            .await?;
                        nonce += 1;

                        let mut tx_bytes = Vec::new();
                        sponsor_tx.encode_2718(&mut tx_bytes);
                        let tx_ref: &[u8] = tx_bytes.as_ref();
                        let tx_bytes: ByteList<MAX_BYTES_PER_TRANSACTION> =
                            tx_ref.try_into().expect("tx bytes too big");
                        sponsoring_tx.push(tx_bytes);
                    }
                    Err(err) => {
                        debug!(?err, "Error fetching preconf requests for slot");
                    }
                }

                // Fetch all preconf requests for which the gateway must call exhaust() on TaiyiCore contract
                let requests = self.preconf_pool.fetch_pending(next_slot);
                if let Some(requests) = requests {
                    info!(
                        "Found {} preconf requests for slot {} to be exhausted",
                        requests.len(),
                        next_slot
                    );

                    for preconf_req in requests {
                        let blockspace_allocation_sig_user = preconf_req.alloc_sig;
                        let blockspace_allocation_sig_gateway = self
                            .signer_client
                            .sign_with_ecdsa(preconf_req.allocation.digest())
                            .await
                            .map_err(|e| {
                                RpcError::SignatureError(format!(
                                    "Failed to issue commitment: {e:?}"
                                ))
                            })?;
                        let preconf_request_type_b = to_solidity_type(
                            preconf_req,
                            blockspace_allocation_sig_user,
                            blockspace_allocation_sig_gateway,
                            Bytes::default(),
                            self.signer_client
                                .sign_with_ecdsa(keccak256(Bytes::default()))
                                .await
                                .map_err(|e| {
                                RpcError::SignatureError(format!(
                                    "Failed to issue commitment: {e:?}"
                                ))
                            })?,
                            self.preconf_pool.taiyi_escrow_address,
                        );

                        // Call exhaust() on TaiyiCore contract
                        let exhaust_tx = taiyi_core
                            .exhaust(preconf_request_type_b)
                            .into_transaction_request()
                            .with_chain_id(chain_id)
                            .with_nonce(nonce)
                            .with_gas_limit(1_000_000)
                            .with_max_fee_per_gas(base_fee)
                            .with_max_priority_fee_per_gas(priority_fee)
                            .build(&wallet)
                            .await?;
                        // increment nonce
                        nonce += 1;

                        let mut tx_encoded = Vec::new();
                        exhaust_tx.encode_2718(&mut tx_encoded);
                        let tx_ref: &[u8] = tx_encoded.as_ref();
                        let tx_bytes: ByteList<MAX_BYTES_PER_TRANSACTION> =
                            tx_ref.try_into().expect("tx bytes too big");
                        exhaust_txs.push(tx_bytes);
                    }
                }

                constraints.extend(sponsoring_tx);
                constraints.extend(type_a_txs);
                constraints.extend(type_b_txs);
                constraints.extend(exhaust_txs);

                let txs_len = constraints.len();
                if txs_len != 0 {
                    let bls_pk = self.signer_client.bls_pubkey();
                    let message = ConstraintsMessage {
                        pubkey: BlsPublicKey::try_from(bls_pk.to_bytes().as_ref())
                            .expect("key error"),
                        slot: next_slot,
                        top: false,
                        transactions: constraints.try_into().expect("tx too big"),
                    };
                    let digest = message.digest();
                    if let Ok(signature) = self.signer_client.sign_with_bls(context.clone(), digest)
                    {
                        let signed_constraints_message =
                            vec![SignedConstraints { message, signature }];

                        let max_retries = 5;
                        let mut i = 0;

                        info!("Submitting {txs_len} constraints to relay on  slot {next_slot}");
                        'submit: while let Err(e) =
                            relay_client.set_constraints(signed_constraints_message.clone()).await
                        {
                            error!(err = ?e, "Error submitting constraints to relay, retrying...");
                            i += 1;
                            if i >= max_retries {
                                error!("Max retries reached while submitting to relay");
                                break 'submit;
                            }
                            tokio::time::sleep(Duration::from_millis(100)).await;
                        }
                    }
                }
            }
            Ok(())
        }
    }

    /// reserve blockspace for a slot
    ///
    /// Requirements for target slot:
    /// 1. Must be at least 2 slots ahead of current slot
    pub async fn reserve_blockspace(
        &self,
        request: BlockspaceAllocation,
        alloc_sig: PrimitiveSignature,
        signer: Address,
    ) -> Result<Uuid, RpcError> {
        // Check if the gateway is delegated for the target slot
        if !self.network_state.contains_slot(request.target_slot) {
            return Err(RpcError::SlotNotAvailable(request.target_slot));
        }

        // TODO: Check gas_fee & blob_gas_fee against the pricing service

        let current_slot = self.network_state.get_current_slot();
        // Target slot must be atleast current slot + 2
        // Current + 1 slot transactions should use Type A transactions directly
        // Reservation is only for slots with 2+ slot delay
        if request.target_slot < current_slot + 1 {
            return Err(RpcError::ExceedDeadline(request.target_slot));
        }

        if request.gas_limit == 0 {
            return Err(RpcError::UnknownError("Gas limit cannot be zero".to_string()));
        }

        // Construct a preconf request
        let preconf_request = PreconfRequestTypeB {
            allocation: request,
            alloc_sig,
            transaction: None,
            signer: Some(signer),
        };

        self.preconf_pool.reserve_blockspace(preconf_request).await.map_err(RpcError::PoolError)
    }

    pub async fn submit_transaction(
        &self,
        request: SubmitTransactionRequest,
        signature: PrimitiveSignature,
    ) -> Result<PreconfResponse, RpcError> {
        let mut preconf_request = self
            .preconf_pool
            .get_pending(request.request_id)
            .ok_or(PoolError::PreconfRequestNotFound(request.request_id))?;

        // Verify the signature
        let recovered_signer = signature
            .recover_address_from_prehash(&request.digest())
            .map_err(|e| RpcError::SignatureError(e.to_string()))?;
        let signer = match preconf_request.signer() {
            Some(signer) => signer,
            None => return Err(RpcError::UnknownError("No signer found".to_string())),
        };
        if recovered_signer != signer {
            return Err(RpcError::SignatureError("Invalid signature".to_string()));
        }

        if preconf_request.transaction.is_some() {
            return Err(RpcError::PreconfTxAlreadySet);
        }

        if self.is_exceed_deadline(preconf_request.target_slot()) {
            return Err(RpcError::ExceedDeadline(preconf_request.target_slot()));
        }

        // Check if blocksapce reserved matches with transaction gas limit
        if preconf_request.allocation.gas_limit < request.transaction.gas_limit() {
            return Err(RpcError::UnknownError(
                "Gas limit exceeds reserved blockspace".to_string(),
            ));
        }

        // Check for gas fee caps
        if request.transaction.max_fee_per_gas() < GWEI_TO_WEI.into() {
            return Err(RpcError::MaxFeePerGasLessThanThreshold(
                GWEI_TO_WEI,
                request.transaction.max_fee_per_gas(),
            ));
        }

        if request.transaction.max_priority_fee_per_gas() < Some(GWEI_TO_WEI.into()) {
            return Err(RpcError::MaxPriorityFeePerGasLessThanThreshold(
                GWEI_TO_WEI,
                request.transaction.max_priority_fee_per_gas().expect("max priority fee"),
            ));
        }

        if request.transaction.max_fee_per_blob_gas() < Some(GWEI_TO_WEI.into()) {
            return Err(RpcError::MaxFeePerBlobGasLessThanThreshold(
                GWEI_TO_WEI,
                request.transaction.max_fee_per_blob_gas().expect("max fee per blob gas"),
            ));
        }

        preconf_request.transaction = Some(request.transaction.clone());

        match self
            .preconf_pool
            .validate_and_store(
                taiyi_primitives::PreconfRequest::TypeB(preconf_request.clone()),
                request.request_id,
            )
            .await
        {
            Ok(result) => {
                let commitment =
                    self.signer_client.sign_with_ecdsa(result.digest()).await.map_err(|e| {
                        RpcError::SignatureError(format!("Failed to issue commitment: {e:?}"))
                    })?;
                Ok(PreconfResponse::success(request.request_id, Some(commitment)))
            }
            Err(e) => Err(RpcError::PoolError(e)),
        }
    }

    pub async fn submit_typea_transaction(
        &self,
        request: SubmitTypeATransactionRequest,
        signature: PrimitiveSignature,
        signer: Address,
    ) -> Result<PreconfResponse, RpcError> {
        let recovered_signer = signature
            .recover_address_from_prehash(&request.digest())
            .map_err(|e| RpcError::SignatureError(e.to_string()))?;

        if recovered_signer != signer {
            return Err(RpcError::SignatureError("Invalid signature".to_string()));
        }

        if self.is_exceed_deadline(request.target_slot) {
            return Err(RpcError::ExceedDeadline(request.target_slot));
        }

        if request.preconf_transaction.is_empty() {
            return Err(RpcError::UnknownError("No preconf transactions".to_string()));
        }

        // Only for internal use.
        let request_id = Uuid::new_v4();
        let preconf_request = PreconfRequestTypeA {
            preconf_tx: request.clone().preconf_transaction,
            tip_transaction: request.clone().tip_transaction,
            target_slot: request.target_slot,
            sequence_number: None,
            signer: Some(signer),
        };

        match self
            .preconf_pool
            .validate_and_store(
                taiyi_primitives::PreconfRequest::TypeA(preconf_request.clone()),
                request_id,
            )
            .await
        {
            Ok(result) => {
                let commitment =
                    self.signer_client.sign_with_ecdsa(result.digest()).await.map_err(|e| {
                        RpcError::SignatureError(format!("Failed to issue commitment: {e:?}"))
                    })?;
                Ok(PreconfResponse::success(request_id, Some(commitment)))
            }
            Err(e) => Err(RpcError::PoolError(e)),
        }
    }

    /// Returns the slots for which there is a opted in validator for current epoch and next epoch
    pub async fn get_slots(&self) -> Result<Vec<SlotInfo>, RpcError> {
        let current_slot = self.network_state.get_current_slot();

        let slot_diff = if self.is_exceed_deadline(current_slot) { 1 } else { 0 };

        let available_slots = self
            .network_state
            .available_slots()
            .into_iter()
            .filter(|slot| *slot >= current_slot + slot_diff)
            .map(|slot| {
                let blockspace_available = self.preconf_pool.blockspace_available(slot);
                SlotInfo {
                    slot,
                    gas_available: blockspace_available.gas_limit,
                    blobs_available: blockspace_available.blobs,
                    constraints_available: blockspace_available.num_of_constraints,
                }
            })
            .collect();

        Ok(available_slots)
    }

    fn is_exceed_deadline(&self, slot: u64) -> bool {
        let utc_timestamp =
            SystemTime::now().duration_since(UNIX_EPOCH).expect("after `UNIX_EPOCH`").as_secs();
        let deadline = self.network_state.context().get_deadline_of_slot(slot);
        utc_timestamp > deadline
    }
}<|MERGE_RESOLUTION|>--- conflicted
+++ resolved
@@ -18,15 +18,9 @@
 use futures::StreamExt;
 use reqwest::Url;
 use taiyi_primitives::{
-<<<<<<< HEAD
     BlockspaceAllocation, ConstraintsMessage, PreconfRequest, PreconfRequestTypeA,
-    PreconfRequestTypeB, PreconfResponse, SignableBLS, SignedConstraints, SubmitTransactionRequest,
-    SubmitTypeATransactionRequest,
-=======
-    BlockspaceAllocation, ConstraintsMessage, ContextExt, PreconfRequest, PreconfResponse,
-    PreconfStatus, PreconfStatusResponse, SignableBLS, SignedConstraints, SlotInfo,
-    SubmitTransactionRequest,
->>>>>>> 6b8cd396
+    PreconfRequestTypeB, PreconfResponse, SignableBLS, SignedConstraints, SlotInfo,
+    SubmitTransactionRequest, SubmitTypeATransactionRequest,
 };
 use tracing::{debug, error, info};
 use uuid::Uuid;
@@ -103,8 +97,8 @@
                             (estimate.max_fee_per_gas, estimate.max_priority_fee_per_gas)
                         }
                     };
-                let blob_fee = header.next_block_blob_fee().unwrap();
-                let blob_excess_fee = header.next_block_excess_blob_gas().unwrap();
+                let blob_fee = header.next_block_blob_fee().unwrap_or_default();
+                let blob_excess_fee = header.next_block_excess_blob_gas().unwrap_or_default();
 
                 // wait unit the deadline to submit constraints
                 tokio::time::sleep(Duration::from_secs(submit_constraint_deadline_duration)).await;
@@ -134,7 +128,6 @@
                 match self.preconf_pool.ready_requests(next_slot) {
                     Ok(preconf_requests) => {
                         for preconf_req in preconf_requests {
-<<<<<<< HEAD
                             match preconf_req {
                                 PreconfRequest::TypeA(request) => {
                                     let tip_tx_gas_uesd = self
@@ -224,8 +217,9 @@
                                         let get_tip_tx = taiyi_core
                                             .getTip(preconf_request_type_b)
                                             .into_transaction_request()
+                                            .with_chain_id(chain_id)
                                             .with_nonce(nonce)
-                                            .with_gas_limit(100_000)
+                                            .with_gas_limit(1_000_000)
                                             .with_max_fee_per_gas(base_fee)
                                             .with_max_priority_fee_per_gas(priority_fee)
                                             .build(&wallet)
@@ -240,69 +234,6 @@
                                         type_b_txs.push(tx_bytes);
                                     }
                                 }
-=======
-                            if let Some(ref tx) = preconf_req.transaction {
-                                // calculate gas used
-                                let gas_used =
-                                    self.preconf_pool.calculate_gas_used(tx.clone()).await?;
-
-                                accounts
-                                    .push(preconf_req.signer().expect("Signer must be present"));
-                                amounts.push(U256::from(gas_used as u128 * base_fee));
-
-                                // preconf tx
-                                let mut tx_encoded = Vec::new();
-                                tx.encode_2718(&mut tx_encoded);
-                                let tx_ref: &[u8] = tx_encoded.as_ref();
-                                let tx_bytes: ByteList<MAX_BYTES_PER_TRANSACTION> =
-                                    tx_ref.try_into().expect("tx bytes too big");
-                                txs.push(tx_bytes);
-
-                                // Append with a transaction that calls get_tip() on TaiyiCore contract
-                                let blockspace_allocation_sig_user = preconf_req.alloc_sig;
-                                let blockspace_allocation_sig_gateway = self
-                                    .signer_client
-                                    .sign_with_ecdsa(preconf_req.allocation.digest())
-                                    .await
-                                    .map_err(|e| RpcError::SignatureError(format!("{e:?}")))?;
-                                let gateway_signed_raw_tx = self
-                                    .signer_client
-                                    .sign_with_ecdsa(keccak256(tx_encoded.clone()))
-                                    .await
-                                    .map_err(|e| {
-                                        RpcError::SignatureError(format!(
-                                            "Failed to issue commitment: {e:?}"
-                                        ))
-                                    })?;
-                                let preconf_request_type_b = to_solidity_type(
-                                    preconf_req,
-                                    blockspace_allocation_sig_user,
-                                    blockspace_allocation_sig_gateway,
-                                    tx_encoded.into(),
-                                    gateway_signed_raw_tx,
-                                    self.preconf_pool.taiyi_escrow_address,
-                                );
-
-                                // Call getTip() on TaiyiCore contract
-                                let get_tip_tx = taiyi_core
-                                    .getTip(preconf_request_type_b)
-                                    .into_transaction_request()
-                                    .with_chain_id(chain_id)
-                                    .with_nonce(nonce)
-                                    .with_gas_limit(1_000_000)
-                                    .with_max_fee_per_gas(base_fee)
-                                    .with_max_priority_fee_per_gas(priority_fee)
-                                    .build(&wallet)
-                                    .await?;
-                                // increment nonce
-                                nonce += 1;
-                                let mut tx_encoded = Vec::new();
-                                get_tip_tx.encode_2718(&mut tx_encoded);
-                                let tx_ref: &[u8] = tx_encoded.as_ref();
-                                let tx_bytes: ByteList<MAX_BYTES_PER_TRANSACTION> =
-                                    tx_ref.try_into().expect("tx bytes too big");
-                                txs.push(tx_bytes);
->>>>>>> 6b8cd396
                             }
                         }
 
