--- conflicted
+++ resolved
@@ -30,13 +30,8 @@
     MalformedHeader,
     #[error("Gateway isn't delegated for the slot: {0}")]
     SlotNotAvailable(u64),
-<<<<<<< HEAD
-    #[error("max_fee_per_gas: Expected {0}, got {1}")]
-    MaxFeePerGasLessThanThreshold(u128, u128),
     #[error("Pricer error: {0:?}")]
     PricerError(#[from] PricerError),
-=======
->>>>>>> 6584e2d0
 }
 
 #[derive(Serialize, Deserialize, Debug)]
