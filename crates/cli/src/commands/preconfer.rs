use std::net::{IpAddr, Ipv4Addr};

use clap::Parser;
use ethereum_consensus::{deneb::Context, networks::Network};
use taiyi_preconfer::{metrics::models::init_metrics, spawn_service};
#[derive(Debug, Parser)]
pub struct PreconferCommand {
    /// jsonrpc service address to listen on.
    #[clap(long, env="TAIYI_RPC_ADDR", default_value_t = IpAddr::V4(Ipv4Addr::LOCALHOST))]
    pub taiyi_rpc_addr: IpAddr,

    /// jsonrpc service port to listen on.
    #[clap(long, env = "TAIYI_RPC_PORT", default_value_t = 5656)]
    pub taiyi_rpc_port: u16,

    /// execution client rpc url
    #[clap(long, env = "EXECUTION_RPC_URL")]
    pub execution_rpc_url: String,

    /// consensus client rpc url
    #[clap(long, env = "BEACON_RPC_URL")]
    pub beacon_rpc_url: String,

    /// A BLS private key to use for signing
    #[clap(long, env = "TAIYI_BLS_SK")]
    pub bls_sk: String,

    /// A BLS private key to use for signing
    #[clap(long, env = "TAIYI_ECDSA_SK")]
    pub ecdsa_sk: String,

    /// network
    #[clap(long, env = "NETWORK")]
    pub network: String,

    /// consensus client rpc url
    #[clap(long, value_delimiter = ',')]
    pub relay_url: Vec<String>,

    /// taiyi service url. Internal usage for taiyi base fee predict module
    #[clap(long)]
    pub taiyi_service_url: Option<String>,

    /// Taiyi Escrow contract address
    #[clap(long)]
    pub taiyi_escrow_address: String,

    /// metrics port
    #[clap(long)]
    pub metrics_port: Option<u16>,
}

impl PreconferCommand {
    pub async fn execute(&self) -> eyre::Result<()> {
        let network: Network = self.network.clone().into();
        let context: Context = network.try_into()?;

        if let Some(metrics_port) = self.metrics_port {
            init_metrics(metrics_port)?;
        }

        let relay_url = self.relay_url.iter().map(|url| url.parse().expect("relay urls")).collect();

        spawn_service(
            self.execution_rpc_url.clone(),
            self.beacon_rpc_url.clone(),
            context,
            self.taiyi_rpc_addr,
            self.taiyi_rpc_port,
            self.bls_sk.clone(),
            self.ecdsa_sk.clone(),
            relay_url,
            self.taiyi_escrow_address.parse()?,
<<<<<<< HEAD
            min_fee_per_gas,
            self.taiyi_service_url.clone(),
=======
>>>>>>> 6584e2d0
        )
        .await?;

        Ok(())
    }
}<|MERGE_RESOLUTION|>--- conflicted
+++ resolved
@@ -71,11 +71,7 @@
             self.ecdsa_sk.clone(),
             relay_url,
             self.taiyi_escrow_address.parse()?,
-<<<<<<< HEAD
-            min_fee_per_gas,
             self.taiyi_service_url.clone(),
-=======
->>>>>>> 6584e2d0
         )
         .await?;
 
